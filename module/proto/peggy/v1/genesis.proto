--- conflicted
+++ resolved
@@ -98,13 +98,7 @@
     (gogoproto.customtype) = "github.com/cosmos/cosmos-sdk/types.Dec",
     (gogoproto.nullable)   = false
   ];
-<<<<<<< HEAD
   uint64 unbond_slashing_valsets_window = 17;
-  uint64 unbond_slashing_batch_window   = 18;
-=======
-  uint64  unbond_slashing_valsets_window           = 17;
-
->>>>>>> 06fa3cec
 }
 
 // GenesisState struct
