--- conflicted
+++ resolved
@@ -134,73 +134,6 @@
 	}
 }
 
-<<<<<<< HEAD
-// GetAllBatchFees creates a fee entry for every batch type currently in the store
-// this can be used by relayers to determine what batch types are desirable to request
-func (k Keeper) GetAllBatchFees(ctx sdk.Context) (batchFees []*types.ERC20Token) {
-	batchFeesMap := k.createBatchFees(ctx)
-	// create array of batchFees
-	for _, batchFee := range batchFeesMap {
-		// newBatchFee := types.BatchFees{
-		// 	Token:         batchFee.Token,
-		// 	TopOneHundred: batchFee.TopOneHundred,
-		// }
-		batchFees = append(batchFees, batchFee)
-	}
-
-	// quick sort by token to make this function safe for use
-	// in consensus computations
-	sort.Slice(batchFees, func(i, j int) bool {
-		return batchFees[i].Contract < batchFees[j].Contract
-	})
-
-	return batchFees
-}
-
-// CreateBatchFees iterates over the outgoing pool and creates batch token fee map
-func (k Keeper) createBatchFees(ctx sdk.Context) map[string]*types.ERC20Token {
-	prefixStore := prefix.NewStore(ctx.KVStore(k.storeKey), []byte{types.SecondIndexSendToEthereumFeeKey})
-	iter := prefixStore.Iterator(nil, nil)
-	defer iter.Close()
-
-	batchFeesMap := make(map[string]*types.ERC20Token)
-	txCountMap := make(map[string]int)
-
-	for ; iter.Valid(); iter.Next() {
-		var ids types.IDSet
-		k.cdc.MustUnmarshalBinaryBare(iter.Value(), &ids)
-
-		// create a map to store the token contract address and its total fee
-		// Parse the iterator key to get contract address & fee
-		// If len(ids.Ids) > 1, multiply fee amount with len(ids.Ids) and add it to total fee amount
-
-		key := iter.Key()
-		tokenContractBytes := key[:common.AddressLength]
-		tokenContractAddr := common.Bytes2Hex(tokenContractBytes)
-
-		feeAmountBytes := key[len(tokenContractBytes):]
-		feeAmount := big.NewInt(0).SetBytes(feeAmountBytes)
-
-		for i := 0; i < len(ids.Ids); i++ {
-			if txCountMap[tokenContractAddr] >= BatchTxSize {
-				break
-			} else {
-				// add fee amount
-				if _, ok := batchFeesMap[tokenContractAddr]; ok {
-					batchFeesMap[tokenContractAddr].Amount = batchFeesMap[tokenContractAddr].Amount.Add(sdk.NewIntFromBigInt(feeAmount))
-				} else {
-					token := types.NewSDKIntERC20Token(sdk.NewIntFromBigInt(feeAmount), common.HexToAddress(tokenContractAddr))
-					batchFeesMap[tokenContractAddr] = &token
-
-				}
-
-				txCountMap[tokenContractAddr] = txCountMap[tokenContractAddr] + 1
-			}
-		}
-	}
-
-	return batchFeesMap
-=======
 func (k Keeper) GetUnbatchedSendToEthereums(ctx sdk.Context) []*types.SendToEthereum {
 	var out []*types.SendToEthereum
 	k.IterateUnbatchedSendToEthereums(ctx, func(ste *types.SendToEthereum) bool {
@@ -208,7 +141,6 @@
 		return false
 	})
 	return out
->>>>>>> 9a8a0a0b
 }
 
 func (k Keeper) IncrementLastSendToEthereumIDKey(ctx sdk.Context) uint64 {
