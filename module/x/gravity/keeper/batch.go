package keeper

import (
	"strconv"
	"time"

	"github.com/cosmos/cosmos-sdk/store/prefix"
	sdk "github.com/cosmos/cosmos-sdk/types"
	sdkerrors "github.com/cosmos/cosmos-sdk/types/errors"
	"github.com/ethereum/go-ethereum/common"

	"github.com/cosmos/gravity-bridge/module/x/gravity/types"
)

// TODO: this should be a parameter
const BatchTxSize = 100

// CreateBatchTx starts the following process chain:
// - find bridged denominator for given voucher type
// - determine if a an unexecuted batch is already waiting for this token type, if so confirm the new batch would
//   have a higher total fees. If not exit withtout creating a batch
// - select available transactions from the outgoing transaction pool sorted by fee desc
// - persist an outgoing batch object with an incrementing ID = nonce
// - emit an event
<<<<<<< HEAD
func (k Keeper) CreateBatchTx(ctx sdk.Context, contractAddress common.Address) (uint64, error) {
	// select transfer txs from outgoing pool sorted by fee in desc order
	// TODO: use parameter for batch size
	txs := k.pickUnbatchedTxs(ctx, contractAddress.String(), BatchTxSize)
	if len(txs) == 0 {
		// TODO: fix error
		return 0, sdkerrors.Wrapf(types.ErrEmpty, "batch tx failed for address %s", contractAddress)
=======
func (k Keeper) BuildOutgoingTXBatch(
	ctx sdk.Context,
	contractAddress string,
	maxElements int) (*types.OutgoingTxBatch, error) {
	if maxElements == 0 {
		return nil, sdkerrors.Wrap(types.ErrInvalid, "max elements value")
>>>>>>> 5657d2e8
	}

	timeoutHeight, err := k.GetBatchTimeoutHeight(ctx)
	if err != nil {
		return 0, err
	}

	// TODO: txID ≠ nonce
	// TODO: use hash for tx id
	txID := uint64(0)
	nonce := k.GetBatchID(ctx)

	batchTx := types.BatchTx{
		Nonce:         nonce,
		Timeout:       timeoutHeight,
		Transactions:  txs,
		TokenContract: contractAddress.String(),
		Block:         0, // TODO: add?
	}

	// TODO: pass tx id as key
	k.SetBatchTx(ctx, batchTx)
	// TODO: set nonce

	ctx.EventManager().EmitEvent(
		sdk.NewEvent(
			types.EventTypeOutgoingBatch,
			sdk.NewAttribute(sdk.AttributeKeyModule, types.ModuleName),
			sdk.NewAttribute(types.AttributeKeyOutgoingBatchID, strconv.FormatUint(txID, 64)),
			sdk.NewAttribute(types.AttributeKeyNonce, strconv.FormatUint(nonce, 64)),
		),
	)
	return txID, nil
}

<<<<<<< HEAD
// GetBatchTimeoutHeight returns the timeout block height on Ethereum based on the current bridge parameters.
func (k Keeper) GetBatchTimeoutHeight(ctx sdk.Context) (uint64, error) {
	params := k.GetParams(ctx)
	// we store the last observed Cosmos and Ethereum heights, we do not concern ourselves if these values
	// are zero because no batch can be produced if the last Ethereum block height is not first populated by a deposit event.
	info, found := k.GetEthereumInfo(ctx)
	if !found {
		return 0, sdkerrors.Wrap(
			sdkerrors.ErrInvalidHeight,
			"tracked ethereum height is 0. Track an populate the heights through a deposit event",
		)
	}

	// calculate the time duration difference between the current block timestamp and the timestamp
	// when the last Ethereum block height was observed on the bridge
	timestampDiff := sdk.NewDec(int64(ctx.BlockTime().Sub(time.Unix(0, info.Timestamp))))

	newBlocks := timestampDiff.QuoInt64(int64(params.AverageBlockTime)).TruncateInt64()
	currentEthereumHeight := uint64(newBlocks) + info.Height

	// TODO: [IMPORTANT] ensure timeout is in blocks and not time/duration on the contract
	timeout := currentEthereumHeight + params.TargetBatchTimeout
	return timeout, nil
=======
// This gets the batch timeout height in Ethereum blocks.
func (k Keeper) getBatchTimeoutHeight(ctx sdk.Context) uint64 {
	params := k.GetParams(ctx)
	currentCosmosHeight := ctx.BlockHeight()
	// we store the last observed Cosmos and Ethereum heights, we do not concern ourselves if these values are zero because
	// no batch can be produced if the last Ethereum block height is not first populated by a deposit event.
	heights := k.GetLastObservedEthereumBlockHeight(ctx)
	if heights.CosmosBlockHeight == 0 || heights.EthereumBlockHeight == 0 {
		return 0
	}
	// we project how long it has been in milliseconds since the last Ethereum block height was observed
	projectedMillis := (uint64(currentCosmosHeight) - heights.CosmosBlockHeight) * params.AverageBlockTime
	// we convert that projection into the current Ethereum height using the average Ethereum block time in millis
	projectedCurrentEthereumHeight := (projectedMillis / params.AverageEthereumBlockTime) + heights.EthereumBlockHeight
	// we convert our target time for block timeouts (lets say 12 hours) into a number of blocks to
	// place on top of our projection of the current Ethereum block height.
	blocksToAdd := params.TargetBatchTimeout / params.AverageEthereumBlockTime
	return projectedCurrentEthereumHeight + blocksToAdd
>>>>>>> 5657d2e8
}

// OnBatchTxExecuted is run when the Cosmos chain detects that a batch has been executed on Ethereum
// It frees all the transactions in the batch, then cancels all earlier batches
func (k Keeper) OnBatchTxExecuted(ctx sdk.Context, tokenContract string, nonce uint64) error {
	batch, found := k.GetBatchTx(ctx, tokenContract, nonce)
	if !found {
		// TODO: fix error msg
		return sdkerrors.Wrap(types.ErrOutgoingTxNotFound, "nonce")
	}

	// cleanup outgoing TX pool
	for _, tx := range batch.Transactions {
		// TODO: get the txs ids
		k.removePoolEntry(ctx, tx.Id)
	}
	var err error
	// Iterate through remaining batches
	// TODO: still not getting why we need to cancel the other batch txs
	k.IterateBatchTxs(ctx, func(batchTx types.BatchTx) bool {
		// If the iterated batches nonce is lower than the one that was just executed, cancel it
<<<<<<< HEAD
		if batchTx.Nonce < batch.Nonce {
			k.CancelBatchTx(ctx, tokenContract, batchTx.Nonce)
=======
		if iter_batch.BatchNonce < b.BatchNonce {
			err = k.CancelOutgoingTXBatch(ctx, tokenContract, iter_batch.BatchNonce)
>>>>>>> 5657d2e8
		}
		return false
	})

	// Delete batch since it is finished
<<<<<<< HEAD
	k.DeleteBatchTx(ctx, batch)
	return nil
=======
	k.DeleteBatch(ctx, *b)

	return err
>>>>>>> 5657d2e8
}

func (k Keeper) GetBatchID(ctx sdk.Context) uint64 {
	store := ctx.KVStore(k.storeKey)
	bz := store.Get(types.KeyLastOutgoingBatchID)
	if len(bz) == 0 {
		return 0
	}

	return sdk.BigEndianToUint64(bz)
}

func (k Keeper) setBatchID(ctx sdk.Context, txID uint64) {
	store := ctx.KVStore(k.storeKey)
	store.Set(types.KeyLastOutgoingBatchID, sdk.Uint64ToBigEndian(txID))
}

// SetBatchTx stores a batch transaction
func (k Keeper) SetBatchTx(ctx sdk.Context, batchTx types.BatchTx) {
	store := ctx.KVStore(k.storeKey)
	// set the current block height when storing the batch
	batchTx.Block = uint64(ctx.BlockHeight())
	key := types.GetBatchTxKey(batchTx.TokenContract, batchTx.Nonce)
	store.Set(key, k.cdc.MustMarshalBinaryBare(&batchTx))

	// second index to store the block height at which the batch tx was stored
	blockKey := types.GetBatchTxBlockKey(batchTx.Block)
	// TODO: only store ID?
	store.Set(blockKey, k.cdc.MustMarshalBinaryBare(&batchTx))
}

// DeleteBatchTx deletes an outgoing transaction batch
func (k Keeper) DeleteBatchTx(ctx sdk.Context, batch types.BatchTx) {
	store := ctx.KVStore(k.storeKey)
	store.Delete(types.GetBatchTxKey(batch.TokenContract, batch.Nonce))
	store.Delete(types.GetBatchTxBlockKey(batch.Block))
}

<<<<<<< HEAD
// pickUnbatchedTx find TX in pool and remove from "available" second index
func (k Keeper) pickUnbatchedTxs(ctx sdk.Context, contractAddress string, maxElements int) []types.TransferTx {
	var txs []types.TransferTx

	k.IterateTransferTxsByFee(ctx, contractAddress, func(txID uint64, tx types.TransferTx) bool {
		txs = append(txs, tx)
		k.removeFromUnbatchedTxIndex(ctx, txID, tx.Erc20Fee)
		return len(txs) == maxElements // stop if we've reached the limit
=======
// pickUnbatchedTX find TX in pool and remove from "available" second index
func (k Keeper) pickUnbatchedTX(
	ctx sdk.Context,
	contractAddress string,
	maxElements int) ([]*types.OutgoingTransferTx, error) {
	var selectedTx []*types.OutgoingTransferTx
	var err error
	k.IterateOutgoingPoolByFee(ctx, contractAddress, func(txID uint64, tx *types.OutgoingTransferTx) bool {
		if tx != nil && tx.Erc20Fee != nil {
			selectedTx = append(selectedTx, tx)
			err = k.removeFromUnbatchedTXIndex(ctx, *tx.Erc20Fee, txID)
			return err != nil || len(selectedTx) == maxElements
		}

		return true
>>>>>>> 5657d2e8
	})

	return txs
}

// GetBatchTx loads a batch object
func (k Keeper) GetBatchTx(ctx sdk.Context, tokenContract string, nonce uint64) (types.BatchTx, bool) {
	store := ctx.KVStore(k.storeKey)
	key := types.GetBatchTxKey(tokenContract, nonce)
	bz := store.Get(key)
	if len(bz) == 0 {
		return types.BatchTx{}, false
	}

	var batchTx types.BatchTx
	k.cdc.MustUnmarshalBinaryBare(bz, &batchTx)
	return batchTx, true
}

// CancelBatchTx releases all txs in the batch and deletes the batch
func (k Keeper) CancelBatchTx(ctx sdk.Context, tokenContract string, nonce uint64) error {
	batchTx, found := k.GetBatchTx(ctx, tokenContract, nonce)
	if !found {
		// TODO: fix error msg
		return sdkerrors.Wrap(types.ErrEmpty, "outgoing batch tx not found")
	}

	// TODO: why do we need to do this?
	for _, tx := range batchTx.Transactions {
		// store all the transactions from the batch
		k.prependToUnbatchedTxIndex(ctx, tx.Id, tokenContract, tx.Erc20Fee)
	}

	// Delete batch since it is finished
	k.DeleteBatchTx(ctx, batchTx)

	// TODO: fix events
	nonceStr := strconv.FormatUint(nonce, 64)

	ctx.EventManager().EmitEvent(
		sdk.NewEvent(
			types.EventTypeOutgoingBatchCanceled,
			sdk.NewAttribute(sdk.AttributeKeyModule, types.ModuleName),
			sdk.NewAttribute(types.AttributeKeyOutgoingBatchID, nonceStr),
			sdk.NewAttribute(types.AttributeKeyNonce, nonceStr),
		),
	)
	return nil
}

// IterateBatchTxs iterates through all outgoing batches in DESC order.
// TODO: add tx id to callback
func (k Keeper) IterateBatchTxs(ctx sdk.Context, cb func(batch types.BatchTx) bool) {
	prefixStore := prefix.NewStore(ctx.KVStore(k.storeKey), types.BatchTxKey)
	iter := prefixStore.ReverseIterator(nil, nil)
	defer iter.Close()
	for ; iter.Valid(); iter.Next() {
		var batch types.BatchTx
		k.cdc.MustUnmarshalBinaryBare(iter.Value(), &batch)
		// cb returns true to stop early
		if cb(batch) {
			break
		}
	}
}

// GetBatchTxs returns the outgoing tx batches
func (k Keeper) GetBatchTxs(ctx sdk.Context) []types.BatchTx {
	txs := []types.BatchTx{}
	k.IterateBatchTxs(ctx, func(batchTx types.BatchTx) bool {
		txs = append(txs, batchTx)
		return false
	})

	return txs
}

// GetLastOutgoingBatchByTokenType gets the latest outgoing tx batch by token type
func (k Keeper) GetLastOutgoingBatchByTokenType(ctx sdk.Context, token string) types.BatchTx {
	batches := k.GetBatchTxs(ctx)
	lastNonce := uint64(0)
	lastBatch := types.BatchTx{}
	for _, batch := range batches {
		if batch.TokenContract == token && batch.Nonce > lastNonce {
			lastBatch = batch
			lastNonce = batch.Nonce
		}
	}
	return lastBatch
}

// SetLastSlashedBatchBlock sets the latest slashed Batch block height
func (k Keeper) SetLastSlashedBatchBlock(ctx sdk.Context, blockHeight uint64) {
	store := ctx.KVStore(k.storeKey)
	store.Set(types.LastSlashedBatchBlock, sdk.Uint64ToBigEndian(blockHeight))
}

// GetLastSlashedBatchBlock returns the latest slashed Batch block
func (k Keeper) GetLastSlashedBatchBlock(ctx sdk.Context) uint64 {
	store := ctx.KVStore(k.storeKey)
	bytes := store.Get(types.LastSlashedBatchBlock)
	if len(bytes) == 0 {
		return 0
	}

	return sdk.BigEndianToUint64(bytes)
}

// GetUnslashedBatches returns all the unslashed batches in state
func (k Keeper) GetUnslashedBatches(ctx sdk.Context, maxHeight uint64) []types.BatchTx {
	txs := []types.BatchTx{}
	lastSlashedBatchBlock := k.GetLastSlashedBatchBlock(ctx)
<<<<<<< HEAD

	k.IterateBatchBySlashedBatchBlock(ctx, lastSlashedBatchBlock+1, maxHeight, func(batch types.BatchTx) bool {
		txs = append(txs, batch)
		return false
	})

	return txs
}

// IterateBatchBySlashedBatchBlock iterates through all Batch by last slashed Batch block in ASC order
func (k Keeper) IterateBatchBySlashedBatchBlock(ctx sdk.Context, lastSlashedBatchBlock uint64, maxHeight uint64, cb func(types.BatchTx) bool) {
	prefixStore := prefix.NewStore(ctx.KVStore(k.storeKey), types.BatchTxBlockKey)
	iter := prefixStore.Iterator(sdk.Uint64ToBigEndian(lastSlashedBatchBlock), sdk.Uint64ToBigEndian(maxHeight))
=======
	k.IterateBatchBySlashedBatchBlock(ctx,
		lastSlashedBatchBlock,
		maxHeight,
		func(_ []byte, batch *types.OutgoingTxBatch) bool {
			if batch.Block > lastSlashedBatchBlock {
				out = append(out, batch)
			}
			return false
		})
	return
}

// IterateBatchBySlashedBatchBlock iterates through all Batch by last slashed Batch block in ASC order
func (k Keeper) IterateBatchBySlashedBatchBlock(
	ctx sdk.Context,
	lastSlashedBatchBlock uint64,
	maxHeight uint64,
	cb func([]byte, *types.OutgoingTxBatch) bool) {
	prefixStore := prefix.NewStore(ctx.KVStore(k.storeKey), types.OutgoingTXBatchBlockKey)
	iter := prefixStore.Iterator(types.UInt64Bytes(lastSlashedBatchBlock), types.UInt64Bytes(maxHeight))
>>>>>>> 5657d2e8
	defer iter.Close()

	for ; iter.Valid(); iter.Next() {
		var batch types.BatchTx
		k.cdc.MustUnmarshalBinaryBare(iter.Value(), &batch)
		// cb returns true to stop early
		if cb(batch) {
			break
		}
	}
}<|MERGE_RESOLUTION|>--- conflicted
+++ resolved
@@ -22,7 +22,6 @@
 // - select available transactions from the outgoing transaction pool sorted by fee desc
 // - persist an outgoing batch object with an incrementing ID = nonce
 // - emit an event
-<<<<<<< HEAD
 func (k Keeper) CreateBatchTx(ctx sdk.Context, contractAddress common.Address) (uint64, error) {
 	// select transfer txs from outgoing pool sorted by fee in desc order
 	// TODO: use parameter for batch size
@@ -30,14 +29,6 @@
 	if len(txs) == 0 {
 		// TODO: fix error
 		return 0, sdkerrors.Wrapf(types.ErrEmpty, "batch tx failed for address %s", contractAddress)
-=======
-func (k Keeper) BuildOutgoingTXBatch(
-	ctx sdk.Context,
-	contractAddress string,
-	maxElements int) (*types.OutgoingTxBatch, error) {
-	if maxElements == 0 {
-		return nil, sdkerrors.Wrap(types.ErrInvalid, "max elements value")
->>>>>>> 5657d2e8
 	}
 
 	timeoutHeight, err := k.GetBatchTimeoutHeight(ctx)
@@ -73,7 +64,6 @@
 	return txID, nil
 }
 
-<<<<<<< HEAD
 // GetBatchTimeoutHeight returns the timeout block height on Ethereum based on the current bridge parameters.
 func (k Keeper) GetBatchTimeoutHeight(ctx sdk.Context) (uint64, error) {
 	params := k.GetParams(ctx)
@@ -97,26 +87,6 @@
 	// TODO: [IMPORTANT] ensure timeout is in blocks and not time/duration on the contract
 	timeout := currentEthereumHeight + params.TargetBatchTimeout
 	return timeout, nil
-=======
-// This gets the batch timeout height in Ethereum blocks.
-func (k Keeper) getBatchTimeoutHeight(ctx sdk.Context) uint64 {
-	params := k.GetParams(ctx)
-	currentCosmosHeight := ctx.BlockHeight()
-	// we store the last observed Cosmos and Ethereum heights, we do not concern ourselves if these values are zero because
-	// no batch can be produced if the last Ethereum block height is not first populated by a deposit event.
-	heights := k.GetLastObservedEthereumBlockHeight(ctx)
-	if heights.CosmosBlockHeight == 0 || heights.EthereumBlockHeight == 0 {
-		return 0
-	}
-	// we project how long it has been in milliseconds since the last Ethereum block height was observed
-	projectedMillis := (uint64(currentCosmosHeight) - heights.CosmosBlockHeight) * params.AverageBlockTime
-	// we convert that projection into the current Ethereum height using the average Ethereum block time in millis
-	projectedCurrentEthereumHeight := (projectedMillis / params.AverageEthereumBlockTime) + heights.EthereumBlockHeight
-	// we convert our target time for block timeouts (lets say 12 hours) into a number of blocks to
-	// place on top of our projection of the current Ethereum block height.
-	blocksToAdd := params.TargetBatchTimeout / params.AverageEthereumBlockTime
-	return projectedCurrentEthereumHeight + blocksToAdd
->>>>>>> 5657d2e8
 }
 
 // OnBatchTxExecuted is run when the Cosmos chain detects that a batch has been executed on Ethereum
@@ -138,26 +108,15 @@
 	// TODO: still not getting why we need to cancel the other batch txs
 	k.IterateBatchTxs(ctx, func(batchTx types.BatchTx) bool {
 		// If the iterated batches nonce is lower than the one that was just executed, cancel it
-<<<<<<< HEAD
 		if batchTx.Nonce < batch.Nonce {
 			k.CancelBatchTx(ctx, tokenContract, batchTx.Nonce)
-=======
-		if iter_batch.BatchNonce < b.BatchNonce {
-			err = k.CancelOutgoingTXBatch(ctx, tokenContract, iter_batch.BatchNonce)
->>>>>>> 5657d2e8
 		}
 		return false
 	})
 
 	// Delete batch since it is finished
-<<<<<<< HEAD
 	k.DeleteBatchTx(ctx, batch)
 	return nil
-=======
-	k.DeleteBatch(ctx, *b)
-
-	return err
->>>>>>> 5657d2e8
 }
 
 func (k Keeper) GetBatchID(ctx sdk.Context) uint64 {
@@ -196,7 +155,6 @@
 	store.Delete(types.GetBatchTxBlockKey(batch.Block))
 }
 
-<<<<<<< HEAD
 // pickUnbatchedTx find TX in pool and remove from "available" second index
 func (k Keeper) pickUnbatchedTxs(ctx sdk.Context, contractAddress string, maxElements int) []types.TransferTx {
 	var txs []types.TransferTx
@@ -205,23 +163,6 @@
 		txs = append(txs, tx)
 		k.removeFromUnbatchedTxIndex(ctx, txID, tx.Erc20Fee)
 		return len(txs) == maxElements // stop if we've reached the limit
-=======
-// pickUnbatchedTX find TX in pool and remove from "available" second index
-func (k Keeper) pickUnbatchedTX(
-	ctx sdk.Context,
-	contractAddress string,
-	maxElements int) ([]*types.OutgoingTransferTx, error) {
-	var selectedTx []*types.OutgoingTransferTx
-	var err error
-	k.IterateOutgoingPoolByFee(ctx, contractAddress, func(txID uint64, tx *types.OutgoingTransferTx) bool {
-		if tx != nil && tx.Erc20Fee != nil {
-			selectedTx = append(selectedTx, tx)
-			err = k.removeFromUnbatchedTXIndex(ctx, *tx.Erc20Fee, txID)
-			return err != nil || len(selectedTx) == maxElements
-		}
-
-		return true
->>>>>>> 5657d2e8
 	})
 
 	return txs
@@ -334,7 +275,6 @@
 func (k Keeper) GetUnslashedBatches(ctx sdk.Context, maxHeight uint64) []types.BatchTx {
 	txs := []types.BatchTx{}
 	lastSlashedBatchBlock := k.GetLastSlashedBatchBlock(ctx)
-<<<<<<< HEAD
 
 	k.IterateBatchBySlashedBatchBlock(ctx, lastSlashedBatchBlock+1, maxHeight, func(batch types.BatchTx) bool {
 		txs = append(txs, batch)
@@ -348,28 +288,6 @@
 func (k Keeper) IterateBatchBySlashedBatchBlock(ctx sdk.Context, lastSlashedBatchBlock uint64, maxHeight uint64, cb func(types.BatchTx) bool) {
 	prefixStore := prefix.NewStore(ctx.KVStore(k.storeKey), types.BatchTxBlockKey)
 	iter := prefixStore.Iterator(sdk.Uint64ToBigEndian(lastSlashedBatchBlock), sdk.Uint64ToBigEndian(maxHeight))
-=======
-	k.IterateBatchBySlashedBatchBlock(ctx,
-		lastSlashedBatchBlock,
-		maxHeight,
-		func(_ []byte, batch *types.OutgoingTxBatch) bool {
-			if batch.Block > lastSlashedBatchBlock {
-				out = append(out, batch)
-			}
-			return false
-		})
-	return
-}
-
-// IterateBatchBySlashedBatchBlock iterates through all Batch by last slashed Batch block in ASC order
-func (k Keeper) IterateBatchBySlashedBatchBlock(
-	ctx sdk.Context,
-	lastSlashedBatchBlock uint64,
-	maxHeight uint64,
-	cb func([]byte, *types.OutgoingTxBatch) bool) {
-	prefixStore := prefix.NewStore(ctx.KVStore(k.storeKey), types.OutgoingTXBatchBlockKey)
-	iter := prefixStore.Iterator(types.UInt64Bytes(lastSlashedBatchBlock), types.UInt64Bytes(maxHeight))
->>>>>>> 5657d2e8
 	defer iter.Close()
 
 	for ; iter.Valid(); iter.Next() {
