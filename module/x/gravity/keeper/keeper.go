package keeper

import (
	"bytes"
	"encoding/binary"
	"fmt"
	"math"
	"sort"
	"strconv"
	"strings"

	"github.com/cosmos/cosmos-sdk/codec"
	cdctypes "github.com/cosmos/cosmos-sdk/codec/types"
	"github.com/cosmos/cosmos-sdk/store/prefix"
	sdk "github.com/cosmos/cosmos-sdk/types"
	"github.com/cosmos/cosmos-sdk/types/query"
	paramtypes "github.com/cosmos/cosmos-sdk/x/params/types"
	stakingtypes "github.com/cosmos/cosmos-sdk/x/staking/types"
	"github.com/ethereum/go-ethereum/common"
	tmbytes "github.com/tendermint/tendermint/libs/bytes"
	"github.com/tendermint/tendermint/libs/log"

	"github.com/peggyjv/gravity-bridge/module/x/gravity/types"
)

// Keeper maintains the link to storage and exposes getter/setter methods for the various parts of the state machine
type Keeper struct {
	StakingKeeper          types.StakingKeeper
	EthereumEventProcessor interface {
		Handle(sdk.Context, types.EthereumEvent) error
	}

	storeKey       sdk.StoreKey
	paramSpace     paramtypes.Subspace
	cdc            codec.Codec
	accountKeeper  types.AccountKeeper
	bankKeeper     types.BankKeeper
	SlashingKeeper types.SlashingKeeper
<<<<<<< HEAD
=======
	PowerReduction sdk.Int
>>>>>>> f78e5812
	hooks          types.GravityHooks
}

// NewKeeper returns a new instance of the gravity keeper
func NewKeeper(
	cdc codec.Codec,
	storeKey sdk.StoreKey,
	paramSpace paramtypes.Subspace,
	accKeeper types.AccountKeeper,
	stakingKeeper types.StakingKeeper,
	bankKeeper types.BankKeeper,
	slashingKeeper types.SlashingKeeper,
	powerReduction sdk.Int,
) Keeper {
	// set KeyTable if it has not already been set
	if !paramSpace.HasKeyTable() {
		paramSpace = paramSpace.WithKeyTable(types.ParamKeyTable())
	}

	k := Keeper{
		cdc:            cdc,
		paramSpace:     paramSpace,
		storeKey:       storeKey,
		accountKeeper:  accKeeper,
		StakingKeeper:  stakingKeeper,
		bankKeeper:     bankKeeper,
		SlashingKeeper: slashingKeeper,
		PowerReduction: powerReduction,
	}
	k.EthereumEventProcessor = EthereumEventProcessor{
		keeper:     k,
		bankKeeper: bankKeeper,
	}

	return k
}

func (k Keeper) Logger(ctx sdk.Context) log.Logger {
	return ctx.Logger().With("module", "x/"+types.ModuleName)
}

/////////////////////////////
//     SignerSetTxNonce    //
/////////////////////////////

// incrementLatestSignerSetTxNonce sets the latest valset nonce
func (k Keeper) incrementLatestSignerSetTxNonce(ctx sdk.Context) uint64 {
	current := k.GetLatestSignerSetTxNonce(ctx)
	new := current + 1
	ctx.KVStore(k.storeKey).Set([]byte{types.LatestSignerSetTxNonceKey}, sdk.Uint64ToBigEndian(new))
	return new
}

// GetLatestSignerSetTxNonce returns the latest valset nonce
func (k Keeper) GetLatestSignerSetTxNonce(ctx sdk.Context) uint64 {
	if bz := ctx.KVStore(k.storeKey).Get([]byte{types.LatestSignerSetTxNonceKey}); bz != nil {
		return binary.BigEndian.Uint64(bz)
	}
	return 0
}

// GetLatestSignerSetTx returns the latest validator set in state
func (k Keeper) GetLatestSignerSetTx(ctx sdk.Context) *types.SignerSetTx {
	key := types.MakeSignerSetTxKey(k.GetLatestSignerSetTxNonce(ctx))
	otx := k.GetOutgoingTx(ctx, key)
	out, _ := otx.(*types.SignerSetTx)
	return out
}

//////////////////////////////
// LastUnbondingBlockHeight //
//////////////////////////////

// setLastUnbondingBlockHeight sets the last unbonding block height
func (k Keeper) setLastUnbondingBlockHeight(ctx sdk.Context, unbondingBlockHeight uint64) {
	ctx.KVStore(k.storeKey).Set([]byte{types.LastUnBondingBlockHeightKey}, sdk.Uint64ToBigEndian(unbondingBlockHeight))
}

// GetLastUnbondingBlockHeight returns the last unbonding block height
func (k Keeper) GetLastUnbondingBlockHeight(ctx sdk.Context) uint64 {
	if bz := ctx.KVStore(k.storeKey).Get([]byte{types.LastUnBondingBlockHeightKey}); len(bz) == 0 {
		return 0
	} else {
		return binary.BigEndian.Uint64(bz)
	}
}

///////////////////////////////
//     ETHEREUM SIGNATURES   //
///////////////////////////////

// getEthereumSignature returns a valset confirmation by a nonce and validator address
func (k Keeper) getEthereumSignature(ctx sdk.Context, storeIndex []byte, validator sdk.ValAddress) []byte {
	return ctx.KVStore(k.storeKey).Get(types.MakeEthereumSignatureKey(storeIndex, validator))
}

// SetEthereumSignature sets a valset confirmation
func (k Keeper) SetEthereumSignature(ctx sdk.Context, sig types.EthereumTxConfirmation, val sdk.ValAddress) []byte {
	key := types.MakeEthereumSignatureKey(sig.GetStoreIndex(), val)
	ctx.KVStore(k.storeKey).Set(key, sig.GetSignature())
	return key
}

// GetEthereumSignatures returns all etherum signatures for a given outgoing tx by store index
func (k Keeper) GetEthereumSignatures(ctx sdk.Context, storeIndex []byte) map[string][]byte {
	var signatures = make(map[string][]byte)
	k.iterateEthereumSignatures(ctx, storeIndex, func(val sdk.ValAddress, h []byte) bool {
		signatures[val.String()] = h
		return false
	})
	return signatures
}

// iterateEthereumSignatures iterates through all valset confirms by nonce in ASC order
func (k Keeper) iterateEthereumSignatures(ctx sdk.Context, storeIndex []byte, cb func(sdk.ValAddress, []byte) bool) {
	prefixStore := prefix.NewStore(ctx.KVStore(k.storeKey), append([]byte{types.EthereumSignatureKey}, storeIndex...))
	iter := prefixStore.Iterator(nil, nil)
	defer iter.Close()

	for ; iter.Valid(); iter.Next() {
		// cb returns true to stop early
		if cb(iter.Key(), iter.Value()) {
			break
		}
	}
}

/////////////////////////
//  ORC -> VAL ADDRESS //
/////////////////////////

// SetOrchestratorValidatorAddress sets the Orchestrator key for a given validator.
func (k Keeper) SetOrchestratorValidatorAddress(ctx sdk.Context, val sdk.ValAddress, orchAddr sdk.AccAddress) {
	store := ctx.KVStore(k.storeKey)
	key := types.MakeOrchestratorValidatorAddressKey(orchAddr)

	store.Set(key, val.Bytes())
}

// GetOrchestratorValidatorAddress returns the validator key associated with an
// orchestrator key.
func (k Keeper) GetOrchestratorValidatorAddress(ctx sdk.Context, orchAddr sdk.AccAddress) sdk.ValAddress {
	store := ctx.KVStore(k.storeKey)
	key := types.MakeOrchestratorValidatorAddressKey(orchAddr)

	return sdk.ValAddress(store.Get(key))
}

////////////////////////
// VAL -> ETH ADDRESS //
////////////////////////

// setValidatorEthereumAddress sets the ethereum address for a given validator
func (k Keeper) setValidatorEthereumAddress(ctx sdk.Context, valAddr sdk.ValAddress, ethAddr common.Address) {
	store := ctx.KVStore(k.storeKey)
	key := types.MakeValidatorEthereumAddressKey(valAddr)

	store.Set(key, ethAddr.Bytes())
}

// GetValidatorEthereumAddress returns the eth address for a given gravity validator.
func (k Keeper) GetValidatorEthereumAddress(ctx sdk.Context, valAddr sdk.ValAddress) common.Address {
	store := ctx.KVStore(k.storeKey)
	key := types.MakeValidatorEthereumAddressKey(valAddr)

	return common.BytesToAddress(store.Get(key))
}

func (k Keeper) getValidatorsByEthereumAddress(ctx sdk.Context, ethAddr common.Address) (vals []sdk.ValAddress) {
	iter := ctx.KVStore(k.storeKey).Iterator(nil, nil)

	for ; iter.Valid(); iter.Next() {
		if common.BytesToAddress(iter.Value()) == ethAddr {
			valBs := bytes.TrimPrefix(iter.Key(), []byte{types.ValidatorEthereumAddressKey})
			val := sdk.ValAddress(valBs)
			vals = append(vals, val)
		}
	}

	return
}

////////////////////////
// ETH -> ORC ADDRESS //
////////////////////////

// setEthereumOrchestratorAddress sets the eth orch addr mapping
func (k Keeper) setEthereumOrchestratorAddress(ctx sdk.Context, ethAddr common.Address, orch sdk.AccAddress) {
	store := ctx.KVStore(k.storeKey)
	key := types.MakeEthereumOrchestratorAddressKey(ethAddr)

	store.Set(key, orch.Bytes())
}

// GetEthereumOrchestratorAddress gets the orch address for a given eth address
func (k Keeper) GetEthereumOrchestratorAddress(ctx sdk.Context, ethAddr common.Address) sdk.AccAddress {
	store := ctx.KVStore(k.storeKey)
	key := types.MakeEthereumOrchestratorAddressKey(ethAddr)

	return sdk.AccAddress(store.Get(key))
}

func (k Keeper) getEthereumAddressesByOrchestrator(ctx sdk.Context, orch sdk.AccAddress) (ethAddrs []common.Address) {
	iter := ctx.KVStore(k.storeKey).Iterator(nil, nil)

	for ; iter.Valid(); iter.Next() {
		if sdk.AccAddress(iter.Value()).String() == orch.String() {
			ethBs := bytes.TrimPrefix(iter.Key(), []byte{types.EthereumOrchestratorAddressKey})
			ethAddr := common.BytesToAddress(ethBs)
			ethAddrs = append(ethAddrs, ethAddr)
		}
	}

	return
}

// CreateSignerSetTx gets the current signer set from the staking keeper, increments the nonce,
// creates the signer set tx object, emits an event and sets the signer set in state
func (k Keeper) CreateSignerSetTx(ctx sdk.Context) *types.SignerSetTx {
	nonce := k.incrementLatestSignerSetTxNonce(ctx)
	currSignerSet := k.CurrentSignerSet(ctx)
	newSignerSetTx := types.NewSignerSetTx(nonce, uint64(ctx.BlockHeight()), currSignerSet)

	ctx.EventManager().EmitEvent(
		sdk.NewEvent(
			types.EventTypeMultisigUpdateRequest,
			sdk.NewAttribute(sdk.AttributeKeyModule, types.ModuleName),
			sdk.NewAttribute(types.AttributeKeyContract, k.getBridgeContractAddress(ctx)),
			sdk.NewAttribute(types.AttributeKeyBridgeChainID, strconv.Itoa(int(k.getBridgeChainID(ctx)))),
			sdk.NewAttribute(types.AttributeKeySignerSetNonce, fmt.Sprint(nonce)),
		),
	)
	k.SetOutgoingTx(ctx, newSignerSetTx)
	k.Logger(ctx).Info(
		"SignerSetTx created",
		"nonce", newSignerSetTx.Nonce,
		"height", newSignerSetTx.Height,
		"signers", len(newSignerSetTx.Signers),
	)
	return newSignerSetTx
}

// CurrentSignerSet gets powers from the store and normalizes them
// into an integer percentage with a resolution of uint32 Max meaning
// a given validators 'gravity power' is computed as
// Cosmos power / total cosmos power = x / uint32 Max
// where x is the voting power on the gravity contract. This allows us
// to only use integer division which produces a known rounding error
// from truncation equal to the ratio of the validators
// Cosmos power / total cosmos power ratio, leaving us at uint32 Max - 1
// total voting power. This is an acceptable rounding error since floating
// point may cause consensus problems if different floating point unit
// implementations are involved.
func (k Keeper) CurrentSignerSet(ctx sdk.Context) types.EthereumSigners {
	validators := k.StakingKeeper.GetBondedValidatorsByPower(ctx)
	ethereumSigners := make([]*types.EthereumSigner, 0)
	var totalPower uint64
	for _, validator := range validators {
		val := validator.GetOperator()

		p := uint64(k.StakingKeeper.GetLastValidatorPower(ctx, val))

		if ethAddr := k.GetValidatorEthereumAddress(ctx, val); ethAddr.Hex() != "0x0000000000000000000000000000000000000000" {
			es := &types.EthereumSigner{Power: p, EthereumAddress: ethAddr.Hex()}
			ethereumSigners = append(ethereumSigners, es)
			totalPower += p
		}
	}
	// normalize power values
	for i := range ethereumSigners {
		ethereumSigners[i].Power = sdk.NewUint(ethereumSigners[i].Power).MulUint64(math.MaxUint32).QuoUint64(totalPower).Uint64()
	}

	return (types.EthereumSigners)(ethereumSigners)
}

// GetSignerSetTxs returns all the signer set txs from the store
func (k Keeper) GetSignerSetTxs(ctx sdk.Context) (out []*types.SignerSetTx) {
	k.IterateOutgoingTxsByType(ctx, types.SignerSetTxPrefixByte, func(_ []byte, otx types.OutgoingTx) bool {
		sstx, _ := otx.(*types.SignerSetTx)
		out = append(out, sstx)
		return false
	})
	return
}

/////////////////////////////
//       PARAMETERS        //
/////////////////////////////

// GetParams returns the parameters from the store
func (k Keeper) GetParams(ctx sdk.Context) (params types.Params) {
	k.paramSpace.GetParamSet(ctx, &params)
	return
}

// setParams sets the parameters in the store
func (k Keeper) setParams(ctx sdk.Context, ps types.Params) {
	k.paramSpace.SetParamSet(ctx, &ps)
}

// getBridgeContractAddress returns the bridge contract address on ETH
func (k Keeper) getBridgeContractAddress(ctx sdk.Context) string {
	var a string
	k.paramSpace.Get(ctx, types.ParamsStoreKeyBridgeContractAddress, &a)
	return a
}

// getBridgeChainID returns the chain id of the ETH chain we are running against
func (k Keeper) getBridgeChainID(ctx sdk.Context) uint64 {
	var a uint64
	k.paramSpace.Get(ctx, types.ParamsStoreKeyBridgeContractChainID, &a)
	return a
}

// getGravityID returns the GravityID the GravityID is essentially a salt value
// for bridge signatures, provided each chain running Gravity has a unique ID
// it won't be possible to play back signatures from one bridge onto another
// even if they share a validator set.
//
// The lifecycle of the GravityID is that it is set in the Genesis file
// read from the live chain for the contract deployment, once a Gravity contract
// is deployed the GravityID CAN NOT BE CHANGED. Meaning that it can't just be the
// same as the chain id since the chain id may be changed many times with each
// successive chain in charge of the same bridge
func (k Keeper) getGravityID(ctx sdk.Context) string {
	var a string
	k.paramSpace.Get(ctx, types.ParamsStoreKeyGravityID, &a)
	return a
}

// getDelegateKeys iterates both the EthAddress and Orchestrator address indexes to produce
// a vector of MsgDelegateKeys entries containing all the delgate keys for state
// export / import. This may seem at first glance to be excessively complicated, why not combine
// the EthAddress and Orchestrator address indexes and simply iterate one thing? The answer is that
// even though we set the Eth and Orchestrator address in the same place we use them differently we
// always go from Orchestrator address to Validator address and from validator address to Ethereum address
// we want to keep looking up the validator address for various reasons, so a direct Orchestrator to Ethereum
// address mapping will mean having to keep two of the same data around just to provide lookups.
//
// For the time being this will serve
func (k Keeper) getDelegateKeys(ctx sdk.Context) (out []*types.MsgDelegateKeys) {
	store := ctx.KVStore(k.storeKey)
	iter := prefix.NewStore(store, []byte{types.ValidatorEthereumAddressKey}).Iterator(nil, nil)
	for ; iter.Valid(); iter.Next() {
		out = append(out, &types.MsgDelegateKeys{
			ValidatorAddress: sdk.ValAddress(iter.Key()).String(),
			EthereumAddress:  common.BytesToAddress(iter.Value()).Hex(),
		})
	}
	iter.Close()

	for _, msg := range out {
		msg.OrchestratorAddress = sdk.AccAddress(k.GetEthereumOrchestratorAddress(ctx, common.HexToAddress(msg.EthereumAddress))).String()
	}

	// we iterated over a map, so now we have to sort to ensure the
	// output here is deterministic, eth address chosen for no particular
	// reason
	sort.Slice(out[:], func(i, j int) bool {
		return out[i].EthereumAddress < out[j].EthereumAddress
	})

	return out
}

// GetUnbondingvalidators returns UnbondingValidators.
// Adding here in gravity keeper as cdc is available inside endblocker.
func (k Keeper) GetUnbondingvalidators(unbondingVals []byte) stakingtypes.ValAddresses {
	unbondingValidators := stakingtypes.ValAddresses{}
	k.cdc.MustUnmarshal(unbondingVals, &unbondingValidators)
	return unbondingValidators
}

/////////////////
// OUTGOING TX //
/////////////////

// todo: outgoingTx prefix byte
// GetOutgoingTx
func (k Keeper) GetOutgoingTx(ctx sdk.Context, storeIndex []byte) (out types.OutgoingTx) {
	if err := k.cdc.UnmarshalInterface(ctx.KVStore(k.storeKey).Get(types.MakeOutgoingTxKey(storeIndex)), &out); err != nil {
		panic(err)
	}
	return out
}

// SetOutgoingTx
func (k Keeper) SetOutgoingTx(ctx sdk.Context, outgoing types.OutgoingTx) {
	any, err := types.PackOutgoingTx(outgoing)
	if err != nil {
		panic(err)
	}
	ctx.KVStore(k.storeKey).Set(
		types.MakeOutgoingTxKey(outgoing.GetStoreIndex()),
		k.cdc.MustMarshal(any),
	)
}

// DeleteOutgoingTx deletes a given outgoingtx
func (k Keeper) DeleteOutgoingTx(ctx sdk.Context, storeIndex []byte) {
	ctx.KVStore(k.storeKey).Delete(types.MakeOutgoingTxKey(storeIndex))
}

func (k Keeper) PaginateOutgoingTxsByType(ctx sdk.Context, pageReq *query.PageRequest, prefixByte byte, cb func(key []byte, outgoing types.OutgoingTx) bool) (*query.PageResponse, error) {
	prefixStore := prefix.NewStore(ctx.KVStore(k.storeKey), types.MakeOutgoingTxKey([]byte{prefixByte}))

	return query.FilteredPaginate(prefixStore, pageReq, func(key []byte, value []byte, accumulate bool) (bool, error) {
		if !accumulate {
			return false, nil
		}

		var any cdctypes.Any
		k.cdc.MustUnmarshal(value, &any)
		var otx types.OutgoingTx
		if err := k.cdc.UnpackAny(&any, &otx); err != nil {
			panic(err)
		}
		if accumulate {
			return cb(key, otx), nil
		}

		return false, nil
	})
}

// IterateOutgoingTxsByType iterates over a specific type of outgoing transaction denoted by the chosen prefix byte
func (k Keeper) IterateOutgoingTxsByType(ctx sdk.Context, prefixByte byte, cb func(key []byte, outgoing types.OutgoingTx) (stop bool)) {
	prefixStore := prefix.NewStore(ctx.KVStore(k.storeKey), types.MakeOutgoingTxKey([]byte{prefixByte}))
	iter := prefixStore.ReverseIterator(nil, nil)
	defer iter.Close()
	for ; iter.Valid(); iter.Next() {
		var any cdctypes.Any
		k.cdc.MustUnmarshal(iter.Value(), &any)
		var otx types.OutgoingTx
		if err := k.cdc.UnpackAny(&any, &otx); err != nil {
			panic(err)
		}
		if cb(iter.Key(), otx) {
			break
		}
	}
}

// iterateOutgoingTxs iterates over a specific type of outgoing transaction denoted by the chosen prefix byte
func (k Keeper) iterateOutgoingTxs(ctx sdk.Context, cb func(key []byte, outgoing types.OutgoingTx) bool) {
	prefixStore := prefix.NewStore(ctx.KVStore(k.storeKey), []byte{types.OutgoingTxKey})
	iter := prefixStore.ReverseIterator(nil, nil)
	defer iter.Close()
	for ; iter.Valid(); iter.Next() {
		var any cdctypes.Any
		k.cdc.MustUnmarshal(iter.Value(), &any)
		var otx types.OutgoingTx
		if err := k.cdc.UnpackAny(&any, &otx); err != nil {
			panic(err)
		}
		if cb(iter.Key(), otx) {
			break
		}
	}
}

// GetLastObservedSignerSetTx retrieves the last observed validator set from the store
func (k Keeper) GetLastObservedSignerSetTx(ctx sdk.Context) *types.SignerSetTx {
	key := []byte{types.LastObservedSignerSetKey}
	if val := ctx.KVStore(k.storeKey).Get(key); val != nil {
		var out types.SignerSetTx
		k.cdc.MustUnmarshal(val, &out)
		return &out
	}
	return nil
}

// setLastObservedSignerSetTx updates the last observed validator set in the stor e
func (k Keeper) setLastObservedSignerSetTx(ctx sdk.Context, signerSet types.SignerSetTx) {
	key := []byte{types.LastObservedSignerSetKey}
<<<<<<< HEAD
	ctx.KVStore(k.storeKey).Set(key, k.cdc.MustMarshalBinaryBare(&signerSet))
}

// CreateContractCallTx xxx
func (k Keeper) CreateContractCallTx(ctx sdk.Context, invalidationNonce uint64, invalidationScope tmbytes.HexBytes,
	payload []byte, tokens []types.ERC20Token, fees []types.ERC20Token) *types.ContractCallTx {

	newContractCallTx := &types.ContractCallTx{
		InvalidationNonce: invalidationNonce,
		InvalidationScope: invalidationScope,
		Address:           k.getBridgeContractAddress(ctx),
		Payload:           payload,
		Timeout:           0,
		Tokens:            tokens,
		Fees:              fees,
		Height:            0,
	}

	var tokenString []string
	for _, token := range tokens {
		tokenString = append(tokenString, token.String())
	}

	var feeString []string
	for _, fee := range fees {
		feeString = append(feeString, fee.String())
	}

	ctx.EventManager().EmitEvent(
		sdk.NewEvent(
			types.EventTypeMultisigUpdateRequest,
			sdk.NewAttribute(sdk.AttributeKeyModule, types.ModuleName),
			sdk.NewAttribute(types.AttributeKeyContract, k.getBridgeContractAddress(ctx)),
			sdk.NewAttribute(types.AttributeKeyBridgeChainID, strconv.Itoa(int(k.getBridgeChainID(ctx)))),
			sdk.NewAttribute(types.AttributeKeyContractCallInvalidationNonce, fmt.Sprint(invalidationNonce)),
			sdk.NewAttribute(types.AttributeKeyContractCallInvalidationScope, fmt.Sprint(invalidationScope)),
			sdk.NewAttribute(types.AttributeKeyContractCallPayload, string(payload)),
			sdk.NewAttribute(types.AttributeKeyContractCallTokens, strings.Join(tokenString, "|")),
			sdk.NewAttribute(types.AttributeKeyContractCallFees, strings.Join(feeString, "|")),
		),
	)
	k.SetOutgoingTx(ctx, newContractCallTx)
	k.Logger(ctx).Info(
		"ContractCallTx created",
		"invalidation_nonce", newContractCallTx.InvalidationNonce,
		"invalidation_scope", newContractCallTx.InvalidationScope,
		// todo: fill out all fields
	)
	return newContractCallTx
=======
	ctx.KVStore(k.storeKey).Set(key, k.cdc.MustMarshal(&signerSet))
>>>>>>> f78e5812
}<|MERGE_RESOLUTION|>--- conflicted
+++ resolved
@@ -36,10 +36,7 @@
 	accountKeeper  types.AccountKeeper
 	bankKeeper     types.BankKeeper
 	SlashingKeeper types.SlashingKeeper
-<<<<<<< HEAD
-=======
 	PowerReduction sdk.Int
->>>>>>> f78e5812
 	hooks          types.GravityHooks
 }
 
@@ -516,8 +513,7 @@
 // setLastObservedSignerSetTx updates the last observed validator set in the stor e
 func (k Keeper) setLastObservedSignerSetTx(ctx sdk.Context, signerSet types.SignerSetTx) {
 	key := []byte{types.LastObservedSignerSetKey}
-<<<<<<< HEAD
-	ctx.KVStore(k.storeKey).Set(key, k.cdc.MustMarshalBinaryBare(&signerSet))
+	ctx.KVStore(k.storeKey).Set(key, k.cdc.MustMarshal(&signerSet))
 }
 
 // CreateContractCallTx xxx
@@ -566,7 +562,4 @@
 		// todo: fill out all fields
 	)
 	return newContractCallTx
-=======
-	ctx.KVStore(k.storeKey).Set(key, k.cdc.MustMarshal(&signerSet))
->>>>>>> f78e5812
 }