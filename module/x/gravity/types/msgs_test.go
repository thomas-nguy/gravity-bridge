package types

import (
	"testing"

	"github.com/cosmos/cosmos-sdk/codec/types"

	"github.com/cosmos/cosmos-sdk/crypto/hd"
	"github.com/cosmos/cosmos-sdk/crypto/keyring"
	crypto "github.com/cosmos/cosmos-sdk/crypto/types"
	sdk "github.com/cosmos/cosmos-sdk/types"
	"github.com/stretchr/testify/require"
)

func newCosmosAddress() (crypto.Address, error) {
	kb, err := keyring.New("keybasename", "memory", "", nil)
	if err != nil {
		return nil, err
	}

	info, _, err := kb.NewMnemonic("john", keyring.English, sdk.FullFundraiserPath, hd.Secp256k1)
	if err != nil {
		return nil, err
	}

	return info.GetPubKey().Address(), nil
}

func TestMsgDelegateKey_ValidateBasic(t *testing.T) {
	valCryptoAddr, err := newCosmosAddress()
	require.NoError(t, err, "unable to generate cosmos address")
	valAddr, err := sdk.ValAddressFromHex(valCryptoAddr.String())
	require.NoError(t, err, "unable to cast cosmos address to validator address")
	orchCryptoAddr, err := newCosmosAddress()
	require.NoError(t, err, "unable to generate cosmos address")
	orchAddr, err := sdk.AccAddressFromHex(orchCryptoAddr.String())
	require.NoError(t, err, "unable to cast cosmos address to orchestrator address")
	ethAddr, err := newEthAddress()
	require.NoError(t, err, "unable to generate ethereum address")

	testCases := []struct {
		name     string
		val      string
		orch     string
		eth      string
		expError bool
	}{
		{"valid input", valAddr.String(), orchAddr.String(), ethAddr.String(), false},
		{"invalid eth addr", valAddr.String(), orchAddr.String(), "not an addr", true},
		{"invalid orchestrator", valAddr.String(), "not an addr", ethAddr.String(), true},
		{"invalid validator", "not an addr", orchAddr.String(), ethAddr.String(), true},
	}

	for _, tc := range testCases {
		mdk := MsgDelegateKey{tc.val, tc.orch, tc.eth}
		err := mdk.ValidateBasic()
		if tc.expError {
			require.Error(t, err, tc.name)
		} else {
			require.NoError(t, err, tc.name)
		}
	}
}

func TestMsgTransfer_ValidateBasic(t *testing.T) {
	orchCryptoAddr, err := newCosmosAddress()
	require.NoError(t, err, "unable to generate cosmos address")
	orchAddr, err := sdk.AccAddressFromHex(orchCryptoAddr.String())
	require.NoError(t, err, "unable to cast cosmos address to orchestrator address")
	ethAddr, err := newEthAddress()
	require.NoError(t, err, "unable to generate ethereum address")

	testCases := []struct {
		name      string
		sender    string
		eth       string
		amount    sdk.Coin
		bridgeFee sdk.Coin
		expError  bool
	}{
		{"valid input", orchAddr.String(), ethAddr.String(),
			sdk.Coin{"testcoin", sdk.NewInt(10)}, sdk.Coin{"testcoin", sdk.NewInt(2)}, false},
		{"no sender", "not an addr", ethAddr.String(),
			sdk.Coin{"testcoin", sdk.NewInt(10)}, sdk.Coin{"testcoin", sdk.NewInt(2)}, true},
		{"no eth address", orchAddr.String(), "not an addr",
			sdk.Coin{"testcoin", sdk.NewInt(10)}, sdk.Coin{"testcoin", sdk.NewInt(2)}, true},
		{"unmatched denominations", orchAddr.String(), ethAddr.String(),
			sdk.Coin{"testcoin", sdk.NewInt(10)}, sdk.Coin{"othercoin", sdk.NewInt(2)}, true},
		{"negative amount", orchAddr.String(), ethAddr.String(),
			sdk.Coin{"testcoin", sdk.NewInt(-10)}, sdk.Coin{"testcoin", sdk.NewInt(2)}, true},
	}

	for _, tc := range testCases {
		mt := MsgTransfer{tc.sender, tc.eth, tc.amount, tc.bridgeFee}
		err := mt.ValidateBasic()
		if tc.expError {
			require.Error(t, err, tc.name)
		} else {
			require.NoError(t, err, tc.name)
		}
	}
}

func TestMsgRequestBatch_ValidateBasic(t *testing.T) {
	orchCryptoAddr, err := newCosmosAddress()
	require.NoError(t, err, "unable to generate cosmos address")
	orchAddr, err := sdk.AccAddressFromHex(orchCryptoAddr.String())
	require.NoError(t, err, "unable to cast cosmos address to orchestrator address")

	testCases := []struct {
		name     string
		orch     string
		denom    string
		expError bool
	}{
		{"valid input", orchAddr.String(), "testcoin", false},
		{"invalid denom", orchAddr.String(), "gravity/broken", true},
		{"no orchestrator", "not an addr", "testcoin", true},
	}

	for _, tc := range testCases {
		mrb := MsgRequestBatch{tc.orch, tc.denom}
		err := mrb.ValidateBasic()
		if tc.expError {
			require.Error(t, err, tc.name)
		} else {
			require.NoError(t, err, tc.name)
		}
	}
}

func TestMsgCancelTransfer_ValidateBasic(t *testing.T) {
	orchCryptoAddr, err := newCosmosAddress()
	require.NoError(t, err, "unable to generate cosmos address")
	orchAddr, err := sdk.AccAddressFromHex(orchCryptoAddr.String())
	require.NoError(t, err, "unable to cast cosmos address to orchestrator address")

	testCases := []struct {
		name     string
		sender   string
		txid     []byte
		expError bool
	}{
		{"valid input", orchAddr.String(), []byte("10"), false},
		{"invalid transaction ID", orchAddr.String(), []byte(""), true},
		{"no sender", "not an addr", []byte("10"), true},
	}

	for _, tc := range testCases {
		mct := MsgCancelTransfer{tc.txid, tc.sender}
		err := mct.ValidateBasic()
		if tc.expError {
			require.Error(t, err, tc.name)
		} else {
			require.NoError(t, err, tc.name)
		}
	}
}

func TestMsgSubmitConfirm_ValidateBasic(t *testing.T) {
	orchCryptoAddr, err := newCosmosAddress()
	require.NoError(t, err, "unable to generate cosmos address")
	orchAddr, err := sdk.AccAddressFromHex(orchCryptoAddr.String())
	require.NoError(t, err, "unable to cast cosmos address to orchestrator address")
	ethAddr, err := newEthAddress()
	require.NoError(t, err, "unable to generate ethereum address")

<<<<<<< HEAD
	css := ConfirmSignerSet{12, ethAddr.String(), orchAddr.String(), []byte("signature")}
	any, err := PackConfirm(&css)
=======
	css := &ConfirmSignerSet{12, ethAddr.String(), orchAddr.String(), []byte("signature")}
	any, err := PackConfirm(css)
>>>>>>> 38e2997f
	require.NoError(t, err, "unable to pack test confirm")

	testCases := []struct {
		name     string
		signer   sdk.AccAddress
		confirm  *types.Any
		expError bool
	}{
		{"valid input", orchAddr, any, false},
		{"no confirm", orchAddr, nil, true},
		{"no signer", nil, any, true},
	}

	for _, tc := range testCases {
<<<<<<< HEAD
		msc := MsgSubmitConfirm{tc.confirm, tc.signer}
		err = msc.ValidateBasic()
=======
		msc := NewMsgSubmitConfirm(any, tc.signer)
		err := msc.ValidateBasic()
>>>>>>> 38e2997f
		if tc.expError {
			require.Error(t, err, tc.name)
		} else {
			require.NoError(t, err, tc.name)
		}
	}
}

func TestMsgSubmitEvent_ValidateBasic(t *testing.T) {
	orchCryptoAddr, err := newCosmosAddress()
	require.NoError(t, err, "unable to generate cosmos address")
	orchAddr, err := sdk.AccAddressFromHex(orchCryptoAddr.String())
	require.NoError(t, err, "unable to cast cosmos address to orchestrator address")
	ethAddr, err := newEthAddress()
	require.NoError(t, err, "unable to generate ethereum address")

<<<<<<< HEAD
	we := WithdrawEvent{[]byte("txid"), 12, ethAddr.String(), 12}
	any, err := PackEvent(&we)
=======
	we := &WithdrawEvent{[]byte("txid"), 12, ethAddr.String(), 12}
	any, err := PackEvent(we)
	require.NoError(t, err)
>>>>>>> 38e2997f

	testCases := []struct {
		name     string
		signer   string
		event    *types.Any
		expError bool
	}{
		{"valid input", orchAddr.String(), any, false},
		{"no confirm", orchAddr.String(), nil, true},
		{"no signer", "not an addr", any, true},
	}

	for _, tc := range testCases {
<<<<<<< HEAD
		msc := MsgSubmitEvent{tc.event, tc.signer}
=======
		any := tc.event
		msc := MsgSubmitEvent{any, tc.signer}
>>>>>>> 38e2997f
		err = msc.ValidateBasic()
		if tc.expError {
			require.Error(t, err, tc.name)
		} else {
			require.NoError(t, err, tc.name)
		}
	}
}<|MERGE_RESOLUTION|>--- conflicted
+++ resolved
@@ -165,13 +165,8 @@
 	ethAddr, err := newEthAddress()
 	require.NoError(t, err, "unable to generate ethereum address")
 
-<<<<<<< HEAD
-	css := ConfirmSignerSet{12, ethAddr.String(), orchAddr.String(), []byte("signature")}
-	any, err := PackConfirm(&css)
-=======
 	css := &ConfirmSignerSet{12, ethAddr.String(), orchAddr.String(), []byte("signature")}
 	any, err := PackConfirm(css)
->>>>>>> 38e2997f
 	require.NoError(t, err, "unable to pack test confirm")
 
 	testCases := []struct {
@@ -186,13 +181,8 @@
 	}
 
 	for _, tc := range testCases {
-<<<<<<< HEAD
 		msc := MsgSubmitConfirm{tc.confirm, tc.signer}
 		err = msc.ValidateBasic()
-=======
-		msc := NewMsgSubmitConfirm(any, tc.signer)
-		err := msc.ValidateBasic()
->>>>>>> 38e2997f
 		if tc.expError {
 			require.Error(t, err, tc.name)
 		} else {
@@ -209,14 +199,9 @@
 	ethAddr, err := newEthAddress()
 	require.NoError(t, err, "unable to generate ethereum address")
 
-<<<<<<< HEAD
-	we := WithdrawEvent{[]byte("txid"), 12, ethAddr.String(), 12}
-	any, err := PackEvent(&we)
-=======
 	we := &WithdrawEvent{[]byte("txid"), 12, ethAddr.String(), 12}
 	any, err := PackEvent(we)
 	require.NoError(t, err)
->>>>>>> 38e2997f
 
 	testCases := []struct {
 		name     string
@@ -230,12 +215,7 @@
 	}
 
 	for _, tc := range testCases {
-<<<<<<< HEAD
 		msc := MsgSubmitEvent{tc.event, tc.signer}
-=======
-		any := tc.event
-		msc := MsgSubmitEvent{any, tc.signer}
->>>>>>> 38e2997f
 		err = msc.ValidateBasic()
 		if tc.expError {
 			require.Error(t, err, tc.name)
