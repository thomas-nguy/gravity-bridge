package gravity

import (
	"fmt"
	"testing"
	"time"

	"github.com/ethereum/go-ethereum/common"
	"github.com/stretchr/testify/assert"
	"github.com/stretchr/testify/require"

	sdk "github.com/cosmos/cosmos-sdk/types"
	slashingtypes "github.com/cosmos/cosmos-sdk/x/slashing/types"
	"github.com/cosmos/cosmos-sdk/x/staking"
	"github.com/cosmos/gravity-bridge/module/x/gravity/keeper"
	"github.com/cosmos/gravity-bridge/module/x/gravity/types"
)

func TestSignerSetTxCreationIfNotAvailable(t *testing.T) {
	input, ctx := keeper.SetupFiveValChain(t)
	gravity := input.GravityKeeper

	// BeginBlocker should set a new validator set if not available
	BeginBlocker(ctx, gravity)
	otx := gravity.GetOutgoingTx(ctx, types.MakeSignerSetTxKey(1))
	require.NotNil(t, otx)
	_, ok := otx.(*types.SignerSetTx)
	require.True(t, ok)
	require.True(t, len(gravity.GetSignerSetTxs(ctx)) == 1)
}

func TestSignerSetTxCreationUponUnbonding(t *testing.T) {
	input, ctx := keeper.SetupFiveValChain(t)
	gravity := input.GravityKeeper
	gravity.CreateSignerSetTx(ctx)

	input.Context = ctx.WithBlockHeight(ctx.BlockHeight() + 1)
	// begin unbonding
	sh := staking.NewHandler(input.StakingKeeper)
	undelegateMsg := keeper.NewTestMsgUnDelegateValidator(keeper.ValAddrs[0], keeper.StakingAmount)
	sh(input.Context, undelegateMsg)

	// Run the staking endblocker to ensure signer set tx is set in state
	staking.EndBlocker(input.Context, input.StakingKeeper)
	BeginBlocker(input.Context, gravity)

	assert.EqualValues(t, 2, gravity.GetLatestSignerSetTxNonce(ctx))
}

func TestSignerSetTxSlashing_SignerSetTxCreated_Before_ValidatorBonded(t *testing.T) {
	//	Don't slash validators if signer set tx is created before he is bonded.

	input, ctx := keeper.SetupFiveValChain(t)
	pk := input.GravityKeeper
	params := input.GravityKeeper.GetParams(ctx)

	signerSet := pk.CreateSignerSetTx(ctx)
	height := uint64(ctx.BlockHeight()) - (params.SignedSignerSetTxsWindow + 1)
	signerSet.Height = height
	pk.SetOutgoingTx(ctx, signerSet)

	EndBlocker(ctx, pk)

	// ensure that the  validator who is bonded after signer set tx is created is not slashed
	val := input.StakingKeeper.Validator(ctx, keeper.ValAddrs[0])
	require.False(t, val.IsJailed())
}

func TestSignerSetTxSlashing_SignerSetTxCreated_After_ValidatorBonded(t *testing.T) {
	//	Slashing Conditions for Bonded Validator

	input, ctx := keeper.SetupFiveValChain(t)
	pk := input.GravityKeeper
	params := input.GravityKeeper.GetParams(ctx)

	ctx = ctx.WithBlockHeight(ctx.BlockHeight() + int64(params.SignedSignerSetTxsWindow) + 2)
	signerSet := pk.CreateSignerSetTx(ctx)
	height := uint64(ctx.BlockHeight()) - (params.SignedSignerSetTxsWindow + 1)
	signerSet.Height = height
	pk.SetOutgoingTx(ctx, signerSet)

	for i, val := range keeper.ValAddrs {
		if i == 0 {
			continue
		}
		pk.SetEthereumSignature(ctx, &types.SignerSetTxSignature{signerSet.Nonce, keeper.AccAddrs[i].String(), []byte("dummysig")}, val)
	}

	EndBlocker(ctx, pk)

	// ensure that the  validator who is bonded before signer set tx is created is slashed
	val := input.StakingKeeper.Validator(ctx, keeper.ValAddrs[0])
	require.True(t, val.IsJailed())

	// ensure that the  validator who attested the signer set tx is not slashed.
	val = input.StakingKeeper.Validator(ctx, keeper.ValAddrs[1])
	require.False(t, val.IsJailed())

}

func TestSignerSetTxSlashing_UnbondingValidator_UnbondWindow_NotExpired(t *testing.T) {
	//	Slashing Conditions for Unbonding Validator

	//  Create 5 validators
	input, ctx := keeper.SetupFiveValChain(t)
	// val := input.StakingKeeper.Validator(ctx, keeper.ValAddrs[0])
	// fmt.Println("val1  tokens", val.GetTokens().ToDec())

	gravity := input.GravityKeeper
	params := input.GravityKeeper.GetParams(ctx)

	// Define slashing variables
	validatorStartHeight := ctx.BlockHeight()                                                             // 0
	signerSetTxHeight := validatorStartHeight + 1                                                         // 1
	valUnbondingHeight := signerSetTxHeight + 1                                                           // 2
	signerSetTxSlashedAt := signerSetTxHeight + int64(params.SignedSignerSetTxsWindow)                    // 11
	validatorUnbondingWindowExpiry := valUnbondingHeight + int64(params.UnbondSlashingSignerSetTxsWindow) // 17
	currentBlockHeight := signerSetTxSlashedAt + 1                                                        // 12

	assert.True(t, signerSetTxSlashedAt < currentBlockHeight)
	assert.True(t, signerSetTxHeight < validatorUnbondingWindowExpiry)

	// Create signer set tx request
	ctx = ctx.WithBlockHeight(signerSetTxHeight)
	vs := gravity.CreateSignerSetTx(ctx)
	vs.Height = uint64(signerSetTxHeight)
	vs.Nonce = uint64(signerSetTxHeight)
	gravity.SetOutgoingTx(ctx, vs)

	// Start Unbonding validators
	// Validator-1  Unbond slash window is not expired. if not attested, slash
	// Validator-2  Unbond slash window is not expired. if attested, don't slash
	input.Context = ctx.WithBlockHeight(valUnbondingHeight)
	sh := staking.NewHandler(input.StakingKeeper)
	undelegateMsg1 := keeper.NewTestMsgUnDelegateValidator(keeper.ValAddrs[0], keeper.StakingAmount)
	sh(input.Context, undelegateMsg1)
	undelegateMsg2 := keeper.NewTestMsgUnDelegateValidator(keeper.ValAddrs[1], keeper.StakingAmount)
	sh(input.Context, undelegateMsg2)

	for i, val := range keeper.ValAddrs {
		if i == 0 {
			// don't sign with first validator
			continue
		}
		gravity.SetEthereumSignature(ctx, &types.SignerSetTxSignature{vs.Nonce, keeper.EthAddrs[i].Hex(), []byte("dummySig")}, val)
	}
	staking.EndBlocker(input.Context, input.StakingKeeper)

	ctx = ctx.WithBlockHeight(currentBlockHeight)
	EndBlocker(ctx, gravity)

	// Assertions
	val1 := input.StakingKeeper.Validator(ctx, keeper.ValAddrs[0])
	assert.True(t, val1.IsJailed())
	fmt.Println("val1  tokens", val1.GetTokens().ToDec())
	// check if tokens are slashed for val1.

	val2 := input.StakingKeeper.Validator(ctx, keeper.ValAddrs[1])
	assert.True(t, val2.IsJailed())
	fmt.Println("val2  tokens", val2.GetTokens().ToDec())
	// check if tokens shouldn't be slashed for val2.
}

func TestBatchSlashing(t *testing.T) {
	input, ctx := keeper.SetupFiveValChain(t)
	gravity := input.GravityKeeper
	params := gravity.GetParams(ctx)

	ctx = ctx.WithBlockHeight(ctx.BlockHeight() + int64(params.SignedBatchesWindow) + 2)

	// First store a batch
	batch := &types.BatchTx{
		Nonce:         1,
		Transactions:  []*types.SendToEthereum{},
		TokenContract: keeper.TokenContractAddrs[0],
		Height:        uint64(ctx.BlockHeight() - int64(params.SignedBatchesWindow+1)),
	}
	gravity.SetOutgoingTx(ctx, batch)

	for i, val := range keeper.ValAddrs {
		if i == 0 {
			// don't sign with first validator
			continue
		}
		if i == 1 {
			// don't sign with 2nd validator. set val bond height > batch block height
			validator := input.StakingKeeper.Validator(ctx, keeper.ValAddrs[i])
			valConsAddr, _ := validator.GetConsAddr()
			valSigningInfo := slashingtypes.ValidatorSigningInfo{StartHeight: int64(batch.Height + 1)}
			input.SlashingKeeper.SetValidatorSigningInfo(ctx, valConsAddr, valSigningInfo)
			continue
		}
		gravity.SetEthereumSignature(ctx, &types.BatchTxSignature{
			Nonce:          batch.Nonce,
			TokenContract:  keeper.TokenContractAddrs[0],
			EthereumSigner: keeper.EthAddrs[i].String(),
			Signature:      []byte("dummysig"),
		}, val)
	}

	EndBlocker(ctx, gravity)

	// ensure that the  validator is jailed and slashed
	require.True(t, input.StakingKeeper.Validator(ctx, keeper.ValAddrs[0]).IsJailed())

	// ensure that the 2nd  validator is not jailed and slashed
	require.False(t, input.StakingKeeper.Validator(ctx, keeper.ValAddrs[1]).IsJailed())

	// Ensure that the last slashed signer set tx nonce is set properly
	assert.Equal(t, input.GravityKeeper.GetLastSlashedOutgoingTxBlockHeight(ctx), batch.Height)

}

func TestSignerSetTxEmission(t *testing.T) {
	input, ctx := keeper.SetupFiveValChain(t)
	gravity := input.GravityKeeper

	// Store a validator set with a power change as the most recent validator set
<<<<<<< HEAD
	sstx := gravity.NewSignerSetTx(ctx)
=======
	sstx := gravity.CreateSignerSetTx(ctx)
>>>>>>> 9a8a0a0b
	delta := float64(types.EthereumSigners(sstx.Signers).TotalPower()) * 0.05
	sstx.Signers[0].Power = uint64(float64(sstx.Signers[0].Power) - delta/2)
	sstx.Signers[1].Power = uint64(float64(sstx.Signers[1].Power) + delta/2)
	gravity.SetOutgoingTx(ctx, sstx)

	// BeginBlocker should set a new validator set
	BeginBlocker(ctx, gravity)
	require.NotNil(t, gravity.GetOutgoingTx(ctx, types.MakeSignerSetTxKey(2)))
	require.EqualValues(t, 2, len(gravity.GetSignerSetTxs(ctx)))
}

func TestSignerSetTxSetting(t *testing.T) {
	input, ctx := keeper.SetupFiveValChain(t)
	gk := input.GravityKeeper
<<<<<<< HEAD
	gk.SetOutgoingTx(ctx, gk.NewSignerSetTx(ctx))
=======
	gk.CreateSignerSetTx(ctx)
>>>>>>> 9a8a0a0b
	require.EqualValues(t, 1, len(gk.GetSignerSetTxs(ctx)))
}

/// Test batch timeout
func TestBatchTxTimeout(t *testing.T) {
	input, ctx := keeper.SetupFiveValChain(t)
	gravity := input.GravityKeeper
	params := gravity.GetParams(ctx)
	var (
		now                 = time.Now().UTC()
		mySender, _         = sdk.AccAddressFromBech32("cosmos1ahx7f8wyertuus9r20284ej0asrs085case3kn")
		myReceiver          = common.HexToAddress("0xd041c41EA1bf0F006ADBb6d2c9ef9D425dE5eaD7")
		myTokenContractAddr = common.HexToAddress("0x429881672B9AE42b8EbA0E26cD9C73711b891Ca5") // Pickle
		allVouchers         = sdk.NewCoins(types.NewERC20Token(99999, myTokenContractAddr.Hex()).GravityCoin())
	)

	require.Greater(t, params.AverageBlockTime, uint64(0))
	require.Greater(t, params.AverageEthereumBlockTime, uint64(0))

	// mint some vouchers first
	require.NoError(t, input.BankKeeper.MintCoins(ctx, types.ModuleName, allVouchers))
	// set senders balance
	input.AccountKeeper.NewAccountWithAddress(ctx, mySender)
	require.NoError(t, input.BankKeeper.SetBalances(ctx, mySender, allVouchers))

	// add some TX to the pool
	input.AddSendToEthTxsToPool(t, ctx, myTokenContractAddr, mySender, myReceiver, 2, 3, 2, 1, 5, 6)

	// when
	ctx = ctx.WithBlockTime(now).WithBlockHeight(250)

	// check that we can make a batch without first setting an ethereum block height
	b1 := gravity.BuildBatchTx(ctx, myTokenContractAddr, 2)
	require.Equal(t, b1.Timeout, uint64(0))

	gravity.SetLastObservedEthereumBlockHeight(ctx, 500)

	b2 := gravity.BuildBatchTx(ctx, myTokenContractAddr, 2)
	// this is exactly block 500 plus twelve hours
	require.Equal(t, b2.Timeout, uint64(504))

	// make sure the batches got stored in the first place
	gotFirstBatch := input.GravityKeeper.GetOutgoingTx(ctx, types.MakeBatchTxKey(common.HexToAddress(b1.TokenContract), b1.Nonce))
	require.NotNil(t, gotFirstBatch)
	gotSecondBatch := input.GravityKeeper.GetOutgoingTx(ctx, types.MakeBatchTxKey(common.HexToAddress(b2.TokenContract), b2.Nonce))
	require.NotNil(t, gotSecondBatch)

	// when, way into the future
	ctx = ctx.WithBlockTime(now).WithBlockHeight(9)

	b3 := gravity.BuildBatchTx(ctx, myTokenContractAddr, 2)

	BeginBlocker(ctx, gravity)

	// this had a timeout of zero should be deleted.
	gotFirstBatch = input.GravityKeeper.GetOutgoingTx(ctx, types.MakeBatchTxKey(common.HexToAddress(b1.TokenContract), b1.Nonce))
	require.Nil(t, gotFirstBatch)
	// make sure the end blocker does not delete these, as the block height has not officially
	// been updated by a relay event
	gotSecondBatch = input.GravityKeeper.GetOutgoingTx(ctx, types.MakeBatchTxKey(common.HexToAddress(b2.TokenContract), b2.Nonce))
	require.NotNil(t, gotSecondBatch)
	gotThirdBatch := input.GravityKeeper.GetOutgoingTx(ctx, types.MakeBatchTxKey(common.HexToAddress(b3.TokenContract), b3.Nonce))
	require.NotNil(t, gotThirdBatch)

	gravity.SetLastObservedEthereumBlockHeight(ctx, 5000)
	BeginBlocker(ctx, gravity)

	// make sure the end blocker does delete these, as we've got a new Ethereum block height
	gotFirstBatch = input.GravityKeeper.GetOutgoingTx(ctx, types.MakeBatchTxKey(common.HexToAddress(b1.TokenContract), b1.Nonce))
	require.Nil(t, gotFirstBatch)
	gotSecondBatch = input.GravityKeeper.GetOutgoingTx(ctx, types.MakeBatchTxKey(common.HexToAddress(b2.TokenContract), b2.Nonce))
	require.Nil(t, gotSecondBatch)
	gotThirdBatch = input.GravityKeeper.GetOutgoingTx(ctx, types.MakeBatchTxKey(common.HexToAddress(b3.TokenContract), b3.Nonce))
	require.NotNil(t, gotThirdBatch)
}<|MERGE_RESOLUTION|>--- conflicted
+++ resolved
@@ -216,11 +216,7 @@
 	gravity := input.GravityKeeper
 
 	// Store a validator set with a power change as the most recent validator set
-<<<<<<< HEAD
-	sstx := gravity.NewSignerSetTx(ctx)
-=======
 	sstx := gravity.CreateSignerSetTx(ctx)
->>>>>>> 9a8a0a0b
 	delta := float64(types.EthereumSigners(sstx.Signers).TotalPower()) * 0.05
 	sstx.Signers[0].Power = uint64(float64(sstx.Signers[0].Power) - delta/2)
 	sstx.Signers[1].Power = uint64(float64(sstx.Signers[1].Power) + delta/2)
@@ -235,11 +231,7 @@
 func TestSignerSetTxSetting(t *testing.T) {
 	input, ctx := keeper.SetupFiveValChain(t)
 	gk := input.GravityKeeper
-<<<<<<< HEAD
-	gk.SetOutgoingTx(ctx, gk.NewSignerSetTx(ctx))
-=======
 	gk.CreateSignerSetTx(ctx)
->>>>>>> 9a8a0a0b
 	require.EqualValues(t, 1, len(gk.GetSignerSetTxs(ctx)))
 }
 
