module.exports = {
  // See <http://truffleframework.com/docs/advanced/configuration>
  // to customize your Truffle configuration!
  networks: {
    development: {
<<<<<<< HEAD
      host: "127.00.1",
      port: 8545,
=======
      host: "127.0.0.1",
      port: 8545,
      network_id: "*",
      gas: 4700000,
      solc: { optimizer: { enabled: true, runs: 200 } }
    },
    ganache: {
      host: "127.0.0.1",
      port: 7545,
>>>>>>> b2acc727
      network_id: "*"
    }
  }
};<|MERGE_RESOLUTION|>--- conflicted
+++ resolved
@@ -3,10 +3,6 @@
   // to customize your Truffle configuration!
   networks: {
     development: {
-<<<<<<< HEAD
-      host: "127.00.1",
-      port: 8545,
-=======
       host: "127.0.0.1",
       port: 8545,
       network_id: "*",
@@ -16,7 +12,6 @@
     ganache: {
       host: "127.0.0.1",
       port: 7545,
->>>>>>> b2acc727
       network_id: "*"
     }
   }
