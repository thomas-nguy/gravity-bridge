//! This file is a single use binary that will allow you to register your validator ethereum key

#[macro_use]
extern crate serde_derive;
#[macro_use]
extern crate lazy_static;

use clarity::PrivateKey as EthPrivateKey;
use cosmos_gravity::send::update_gravity_delegate_addresses;
use deep_space::{mnemonic::Mnemonic, private_key::PrivateKey as CosmosPrivateKey};
use docopt::Docopt;
use ethers::core::k256::ecdsa::SigningKey;
use ethers::prelude::*;
use gravity_utils::connection_prep::check_for_fee_denom;
use gravity_utils::connection_prep::{create_rpc_connections, wait_for_cosmos_node_ready};
use log::error;
use rand::{thread_rng, Rng};
use std::time::Duration;

#[derive(Debug, Deserialize)]
struct Args {
    flag_validator_phrase: String,
    flag_cosmos_phrase: Option<String>,
    flag_ethereum_key: Option<String>,
    flag_address_prefix: String,
    flag_cosmos_grpc: String,
    flag_fees: String,
}

lazy_static! {
    pub static ref USAGE: String = format!(
        "Usage: {} --validator-phrase=<key> --address-prefix=<prefix> [--cosmos-phrase=<key>] [--ethereum-key=<key>] --cosmos-grpc=<url> --fees=<denom>
        Options:
            -h --help                 Show this screen.
            --validator-phrase=<vkey> The Cosmos private key of the validator. Must be saved when you generate your key
            --ethereum-key=<ekey>     (Optional) The Ethereum private key to register, will be generated if not provided
            --cosmos-phrase=<ckey>    (Optional) The phrase for the Cosmos key to register, will be generated if not provided.
            --address-prefix=<prefix> The prefix for Addresses on this chain (eg 'cosmos')
            --cosmos-grpc=<curl>      The Cosmos RPC url, usually the validator. This will need to be manually enabled
            --fees=<denom>            The Cosmos Denom in which to pay Cosmos chain fees
        About:
            Special purpose binary for bootstrapping Gravity chains. This will submit and optionally
            generate an Ethereum key that will be used to sign messages on behalf of your Validator
            on the Cosmos blockchain running the Gravity module. Be aware this Ethereum key must be kept
            safe as you can be slashed for losing it.
            Written By: {}
            Version {}",
        env!("CARGO_PKG_NAME"),
        env!("CARGO_PKG_AUTHORS"),
        env!("CARGO_PKG_VERSION"),
    );
}

const TIMEOUT: Duration = Duration::from_secs(60);

#[actix_rt::main]
async fn main() {
    env_logger::init();
    // On Linux static builds we need to probe ssl certs path to be able to
    // do TLS stuff.
    openssl_probe::init_ssl_cert_env_vars();

    let args: Args = Docopt::new(USAGE.as_str())
        .and_then(|d| d.deserialize())
        .unwrap_or_else(|e| e.exit());

    let fee_denom = args.flag_fees;
<<<<<<< HEAD
    let _fee = Coin {
        denom: fee_denom.clone(),
        amount: 1u64.into(),
    };
=======
>>>>>>> b705d749

    let connections = create_rpc_connections(
        args.flag_address_prefix,
        Some(args.flag_cosmos_grpc),
        None,
        TIMEOUT,
    )
    .await;
    let contact = connections.contact.unwrap();
    wait_for_cosmos_node_ready(&contact).await;

    let validator_key = CosmosPrivateKey::from_phrase(&args.flag_validator_phrase, "")
        .expect("Failed to parse validator key");
    let validator_addr = validator_key.to_address(&contact.get_prefix()).unwrap();
    check_for_fee_denom(&fee_denom, validator_addr, &contact).await;

    let cosmos_key = if let Some(cosmos_phrase) = args.flag_cosmos_phrase {
        CosmosPrivateKey::from_phrase(&cosmos_phrase, "").expect("Failed to parse cosmos key")
    } else {
        let new_phrase = Mnemonic::generate(24).unwrap();
        let key = CosmosPrivateKey::from_phrase(new_phrase.as_str(), "").unwrap();
        println!(
            "No Cosmos key provided, your generated key is\n {} -> {}",
            new_phrase.as_str(),
            key.to_address(&contact.get_prefix()).unwrap()
        );
        key
    };
    let ethereum_key = if let Some(key) = args.flag_ethereum_key {
        key.parse().expect("Invalid Ethereum Private key!")
    } else {
        let mut rng = thread_rng();
        let key: [u8; 32] = rng.gen();
        let key = EthPrivateKey::from_slice(&key).unwrap();
        println!(
            "No Ethereum key provided, your generated key is\n {} -> {}",
            key,
            key.to_public_key().unwrap()
        );
        key
    };

    // TODO(bolten): left clarity in place for the above bit because it seems like
    // SigningKey/VerifyingKey don't implement the Display trait
    let signing_key = SigningKey::from_bytes(&ethereum_key.to_bytes()).unwrap();
    let ethereum_wallet = LocalWallet::from(signing_key);

    let ethereum_address = ethereum_wallet.address();
    let cosmos_address = cosmos_key.to_address(&contact.get_prefix()).unwrap();

    let res = update_gravity_delegate_addresses(
        &contact,
        ethereum_address,
        cosmos_address,
        validator_key,
<<<<<<< HEAD
        ethereum_wallet,
=======
        ethereum_key,
>>>>>>> b705d749
        (0f64, "".to_string()),
        1.0f64,
    )
    .await
    .expect("Failed to update Eth address");

    let res = contact.wait_for_tx(res, TIMEOUT).await;

    if let Err(e) = res {
        error!("Failed trying to register delegate addresses error {:?}, correct the error and try again", e);
        std::process::exit(1);
    }

    let eth_address = ethereum_key.to_public_key().unwrap();
    println!(
        "Registered Delegate Ethereum address {} and Cosmos address {}",
        eth_address, cosmos_address
    )
}<|MERGE_RESOLUTION|>--- conflicted
+++ resolved
@@ -65,13 +65,6 @@
         .unwrap_or_else(|e| e.exit());
 
     let fee_denom = args.flag_fees;
-<<<<<<< HEAD
-    let _fee = Coin {
-        denom: fee_denom.clone(),
-        amount: 1u64.into(),
-    };
-=======
->>>>>>> b705d749
 
     let connections = create_rpc_connections(
         args.flag_address_prefix,
@@ -127,11 +120,7 @@
         ethereum_address,
         cosmos_address,
         validator_key,
-<<<<<<< HEAD
         ethereum_wallet,
-=======
-        ethereum_key,
->>>>>>> b705d749
         (0f64, "".to_string()),
         1.0f64,
     )
