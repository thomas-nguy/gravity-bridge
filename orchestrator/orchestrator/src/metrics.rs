use std::{convert::TryInto, net};

use axum::prelude::*;
use ethers::prelude::*;
use hyper::Server;
use lazy_static::lazy_static;
use prometheus::*;

pub async fn metrics_main_loop(addr: &net::SocketAddr) {
    let get_metrics = || async {
        let mut buffer = Vec::new();
        let encoder = TextEncoder::new();
        let metric_families = prometheus::gather();
        encoder.encode(&metric_families, &mut buffer).unwrap();
        String::from_utf8(buffer.clone()).unwrap()
    };

    let app = route("/", get(get_metrics));

    info!("metrics listening on {}", addr);
    Server::bind(addr)
        .serve(app.into_make_service())
        .await
        .unwrap();
}

// Counters
lazy_static! {
    pub static ref COSMOS_UNAVAILABLE: IntCounter = register_int_counter!(opts!(
        "cosmos_unavailable",
        "cosmos chain was unavailable",
        labels! {"chain" => "cosmos"}
    ))
    .unwrap();
    pub static ref ETHEREUM_EVENT_CHECK_FAILURES: IntCounter = register_int_counter!(opts!(
        "ethereum_event_check_failures",
        "ethereum events could not be retrieved",
        labels! {"chain" => "ethereum"}
    ))
    .unwrap();
    pub static ref ETHEREUM_UNAVAILABLE: IntCounter = register_int_counter!(opts!(
        "ethereum_unavailable",
        "ethereum chain was unavailable",
        labels! {"chain" => "ethereum"}
    ))
    .unwrap();
    pub static ref UNSIGNED_BATCH_FAILURES: IntCounter = register_int_counter!(opts!(
        "unsigned_batch_failures",
        "unsigned batches could not be retrieved",
        labels! {"chain" => "cosmos"}
    ))
    .unwrap();
    pub static ref UNSIGNED_LOGIC_CALL_FAILURES: IntCounter = register_int_counter!(opts!(
        "unsigned_logic_call_failures",
        "unsigned logic calls could not be retrieved",
        labels! {"chain" => "cosmos"}
    ))
    .unwrap();
    pub static ref UNSIGNED_VALSET_FAILURES: IntCounter = register_int_counter!(opts!(
        "unsigned_valset_failures",
        "unsigned valsets could not be retrieved",
        labels! {"chain" => "cosmos"}
    ))
    .unwrap();
}

// Gauges (guarded by setters)
lazy_static! {
    static ref COSMOS_BLOCK_HEIGHT: IntGauge = register_int_gauge!(opts!(
        "cosmos_block_height",
        "cosmos chain block height",
        labels! {"chain" => "cosmos"}
    ))
    .unwrap();
    static ref COSMOS_LAST_EVENT_NONCE: IntGauge = register_int_gauge!(opts!(
        "cosmos_last_event_nonce",
        "last event nonce committed by this validator",
        labels! {"chain" => "cosmos"}
    ))
    .unwrap();
    static ref ETHEREUM_BLOCK_HEIGHT: IntGauge = register_int_gauge!(opts!(
        "ethereum_block_height",
        "ethereum chain block height",
        labels! {"chain" => "ethereum"}
    ))
    .unwrap();
    static ref ETHEREUM_CHECK_FOR_EVENTS_END_BLOCK: IntGauge = register_int_gauge!(opts!(
        "ethereum_check_for_events_end_block",
        "end of block range being scanned ethereum events",
        labels! {"chain" => "ethereum"}
    ))
    .unwrap();
    static ref ETHEREUM_CHECK_FOR_EVENTS_STARTING_BLOCK: IntGauge = register_int_gauge!(opts!(
        "ethereum_check_for_events_starting_block",
        "start of block range being scanned ethereum events",
        labels! {"chain" => "ethereum"}
    ))
    .unwrap();
    static ref ETHEREUM_LAST_BATCH_EVENT: IntGauge = register_int_gauge!(opts!(
        "ethereum_last_batch_event",
        "last event_nonce for a batch event",
        labels! {"chain" => "ethereum"}
    ))
    .unwrap();
    static ref ETHEREUM_LAST_BATCH_NONCE: IntGauge = register_int_gauge!(opts!(
        "ethereum_last_batch_nonce",
        "last batch_nonce for a batch event",
        labels! {"chain" => "ethereum"}
    ))
    .unwrap();
    static ref ETHEREUM_LAST_DEPOSIT_BLOCK: IntGauge = register_int_gauge!(opts!(
        "ethereum_last_deposit_block",
        "last block height for a deposit event",
        labels! {"chain" => "ethereum"}
    ))
    .unwrap();
    static ref ETHEREUM_LAST_DEPOSIT_EVENT: IntGauge = register_int_gauge!(opts!(
        "ethereum_last_deposit_event",
        "last event_nonce for a deposit event",
        labels! {"chain" => "ethereum"}
    ))
    .unwrap();
    static ref ETHEREUM_LAST_ERC20_BLOCK: IntGauge = register_int_gauge!(opts!(
        "ethereum_last_erc20_block",
        "last block height for an erc20 event",
        labels! {"chain" => "ethereum"}
    ))
    .unwrap();
    static ref ETHEREUM_LAST_ERC20_EVENT: IntGauge = register_int_gauge!(opts!(
        "ethereum_last_erc20_event",
        "last event_nonce for a erc20 event",
        labels! {"chain" => "ethereum"}
    ))
    .unwrap();
    static ref ETHEREUM_LAST_EVENT_NONCE: IntGauge = register_int_gauge!(opts!(
        "ethereum_last_event_nonce",
        "last event nonce on the gravity contract",
        labels! {"chain" => "ethereum"}
    ))
    .unwrap();
    static ref ETHEREUM_LAST_LOGIC_CALL_EVENT: IntGauge = register_int_gauge!(opts!(
        "ethereum_last_logic_call_event",
        "last event_nonce for a logic call event",
        labels! {"chain" => "ethereum"}
    ))
    .unwrap();
    static ref ETHEREUM_LAST_LOGIC_CALL_NONCE: IntGauge = register_int_gauge!(opts!(
        "ethereum_last_logic_call_nonce",
        "last logic_call_nonce for a logic call event",
        labels! {"chain" => "ethereum"}
    ))
    .unwrap();
    static ref ETHEREUM_LAST_VALSET_EVENT: IntGauge = register_int_gauge!(opts!(
        "ethereum_last_valset_event",
        "last event_nonce for a valset event",
        labels! {"chain" => "ethereum"}
    ))
    .unwrap();
    static ref ETHEREUM_LAST_VALSET_NONCE: IntGauge = register_int_gauge!(opts!(
        "ethereum_last_valset_nonce",
        "last valset_nonce for a valset event",
        labels! {"chain" => "ethereum"}
    ))
    .unwrap();
    static ref ETHEREUM_BAL: IntGauge = register_int_gauge!(opts!(
        "ethereum_balance",
        "orchestrator_key current ethereum_balance",
        labels! {"chain" => "ethereum"}
    ))
    .unwrap();
}

pub fn set_cosmos_block_height(v: u64) {
    set_u64(&COSMOS_BLOCK_HEIGHT, v)
}

pub fn set_cosmos_last_event_nonce(v: u64) {
    set_u64(&COSMOS_LAST_EVENT_NONCE, v);
}

pub fn set_ethereum_block_height(v: u64) {
    set_u64(&ETHEREUM_BLOCK_HEIGHT, v);
}

pub fn set_ethereum_check_for_events_end_block(v: u64) {
    set_u64(&ETHEREUM_CHECK_FOR_EVENTS_END_BLOCK, v);
}

pub fn set_ethereum_check_for_events_starting_block(v: u64) {
    set_u64(&ETHEREUM_CHECK_FOR_EVENTS_STARTING_BLOCK, v);
}

pub fn set_ethereum_last_batch_event(v: U256) {
    set_u256(&ETHEREUM_LAST_BATCH_EVENT, v);
    set_u256(&ETHEREUM_LAST_EVENT_NONCE, v);
}

pub fn set_ethereum_last_batch_nonce(v: U256) {
    set_u256(&ETHEREUM_LAST_BATCH_NONCE, v);
}

pub fn set_ethereum_last_deposit_block(v: U256) {
    set_u256(&ETHEREUM_LAST_DEPOSIT_BLOCK, v);
}

pub fn set_ethereum_last_deposit_event(v: U256) {
    set_u256(&ETHEREUM_LAST_DEPOSIT_EVENT, v);
    set_u256(&ETHEREUM_LAST_EVENT_NONCE, v);
}

pub fn set_ethereum_last_erc20_block(v: U256) {
    set_u256(&ETHEREUM_LAST_ERC20_BLOCK, v);
}

pub fn set_ethereum_last_erc20_event(v: U256) {
    set_u256(&ETHEREUM_LAST_ERC20_EVENT, v);
    set_u256(&ETHEREUM_LAST_EVENT_NONCE, v);
}

pub fn set_ethereum_last_logic_call_event(v: U256) {
    set_u256(&ETHEREUM_LAST_LOGIC_CALL_EVENT, v);
    set_u256(&ETHEREUM_LAST_EVENT_NONCE, v);
}

pub fn set_ethereum_last_logic_call_nonce(v: U256) {
    set_u256(&ETHEREUM_LAST_LOGIC_CALL_NONCE, v);
}

pub fn set_ethereum_last_valset_event(v: U256) {
    set_u256(&ETHEREUM_LAST_VALSET_EVENT, v);
    set_u256(&ETHEREUM_LAST_EVENT_NONCE, v);
}

pub fn set_ethereum_last_valset_nonce(v: U256) {
    set_u256(&ETHEREUM_LAST_VALSET_NONCE, v);
}

pub fn set_ethereum_bal(v: U256) {
    set_u256(&ETHEREUM_BAL, v);
}

<<<<<<< HEAD
fn set_u64(gauge: &IntGauge, value: u64) {
    let v = match value.try_into() {
        Ok(v) => v,
        Err(_) => -1,
    };
    if v > gauge.get() {
        gauge.set(v);
    }
}

fn set_u256(gauge: &IntGauge, value: U256) {
    let v = match value.to_string().parse() {
        Ok(v) => v,
        Err(_) => -1,
    };
    if v > gauge.get() {
        gauge.set(v);
=======
fn set_u64(guage: &IntGauge, value: u64) {
    let v = value.try_into().unwrap_or(-1);
    if v > guage.get() {
        guage.set(v);
    }
}

fn set_uint256(guage: &IntGauge, value: clarity::Uint256) {
    let v = value.to_str_radix(10).parse().unwrap_or(-1);
    if v > guage.get() {
        guage.set(v);
>>>>>>> b705d749
    }
}<|MERGE_RESOLUTION|>--- conflicted
+++ resolved
@@ -239,36 +239,16 @@
     set_u256(&ETHEREUM_BAL, v);
 }
 
-<<<<<<< HEAD
 fn set_u64(gauge: &IntGauge, value: u64) {
-    let v = match value.try_into() {
-        Ok(v) => v,
-        Err(_) => -1,
-    };
+    let v = value.try_into().unwrap_or(-1);
     if v > gauge.get() {
         gauge.set(v);
     }
 }
 
 fn set_u256(gauge: &IntGauge, value: U256) {
-    let v = match value.to_string().parse() {
-        Ok(v) => v,
-        Err(_) => -1,
-    };
+    let v = value.to_string().parse().unwrap_or(-1);
     if v > gauge.get() {
         gauge.set(v);
-=======
-fn set_u64(guage: &IntGauge, value: u64) {
-    let v = value.try_into().unwrap_or(-1);
-    if v > guage.get() {
-        guage.set(v);
-    }
-}
-
-fn set_uint256(guage: &IntGauge, value: clarity::Uint256) {
-    let v = value.to_str_radix(10).parse().unwrap_or(-1);
-    if v > guage.get() {
-        guage.set(v);
->>>>>>> b705d749
     }
 }