//! Ethereum Event watcher watches for events such as a deposit to the Gravity Ethereum contract or a validator set update
//! or a transaction batch update. It then responds to these events by performing actions on the Cosmos chain if required

use crate::get_with_retry::get_block_number_with_retry;
use crate::get_with_retry::get_chain_id_with_retry;
use crate::metrics;
use cosmos_gravity::build;
use cosmos_gravity::query::get_last_event_nonce;
use deep_space::private_key::PrivateKey as CosmosPrivateKey;
use deep_space::{Contact, Msg};
use ethereum_gravity::types::EthClient;
use ethers::prelude::*;
use ethers::types::Address as EthAddress;
use gravity_abi::gravity::*;
use gravity_proto::gravity::query_client::QueryClient as GravityQueryClient;
use gravity_utils::ethereum::downcast_to_u64;
use gravity_utils::types::EventNonceFilter;
use gravity_utils::types::{FromLogs, FromLogsWithPrefix};
use gravity_utils::{
    error::GravityError,
    ethereum::bytes_to_hex_str,
    types::{
        Erc20DeployedEvent, LogicCallExecutedEvent, SendToCosmosEvent,
        TransactionBatchExecutedEvent, ValsetUpdatedEvent,
    },
};
use std::{result::Result, time};
use tonic::transport::Channel;

pub async fn check_for_events(
    eth_client: EthClient,
    contact: &Contact,
    grpc_client: &mut GravityQueryClient<Channel>,
    gravity_contract_address: EthAddress,
    cosmos_key: CosmosPrivateKey,
    starting_block: U64,
    msg_sender: tokio::sync::mpsc::Sender<Vec<Msg>>,
) -> Result<U64, GravityError> {
    let prefix = contact.get_prefix();
    let our_cosmos_address = cosmos_key.to_address(&prefix).unwrap();
<<<<<<< HEAD
    let latest_block = get_block_number_with_retry(web3).await;
    let block_delay = get_block_delay(web3).await;
    let latest_block = latest_block - get_block_delay(web3).await;
    let net_version = get_net_version_with_retry(web3).await;
    debug!("address: {:?} latest block: {:?} block delay: {:?} net version: {:?}",
        our_cosmos_address.to_string(), latest_block, block_delay, net_version);

    metrics::set_ethereum_check_for_events_starting_block(starting_block.clone());
    metrics::set_ethereum_check_for_events_end_block(latest_block.clone());

    let deposits = web3
        .check_for_events(
            starting_block.clone(),
            Some(latest_block.clone()),
            vec![gravity_contract_address],
            vec!["SendToCosmosEvent(address,address,bytes32,uint256,uint256)"],
=======
    let latest_block = get_block_number_with_retry(eth_client.clone()).await;
    let latest_block = latest_block - get_block_delay(eth_client.clone()).await?;

    metrics::set_ethereum_check_for_events_starting_block(starting_block.as_u64());
    metrics::set_ethereum_check_for_events_end_block(latest_block.as_u64());

    let filter_gravity_contract_address = ValueOrArray::Value(gravity_contract_address);

    let mut erc20_deployed_filter = Filter::new()
        .address(filter_gravity_contract_address.clone())
        .event(&Erc20DeployedEventFilter::abi_signature());
    let mut logic_call_filter = Filter::new()
        .address(filter_gravity_contract_address.clone())
        .event(&LogicCallEventFilter::abi_signature());
    let mut send_to_cosmos_filter = Filter::new()
        .address(filter_gravity_contract_address.clone())
        .event(&SendToCosmosEventFilter::abi_signature());
    let mut transaction_batch_filter = Filter::new()
        .address(filter_gravity_contract_address.clone())
        .event(&TransactionBatchExecutedEventFilter::abi_signature());
    let mut valset_updated_filter = Filter::new()
        .address(filter_gravity_contract_address.clone())
        .event(&ValsetUpdatedEventFilter::abi_signature());

    let search_range = starting_block..latest_block;

    // select uses an inclusive version of the range
    erc20_deployed_filter = erc20_deployed_filter.select(search_range.clone());
    logic_call_filter = logic_call_filter.select(search_range.clone());
    send_to_cosmos_filter = send_to_cosmos_filter.select(search_range.clone());
    transaction_batch_filter = transaction_batch_filter.select(search_range.clone());
    valset_updated_filter = valset_updated_filter.select(search_range.clone());

    let erc20_deployed_events = eth_client.get_logs(&erc20_deployed_filter).await?;
    debug!("ERC20 events detected {:?}", erc20_deployed_events);
    let erc20_deployed_events = Erc20DeployedEvent::from_logs(&erc20_deployed_events)?;
    debug!("parsed erc20 deploys {:?}", erc20_deployed_events);

    let logic_call_events = eth_client.get_logs(&logic_call_filter).await?;
    debug!("Logic call events detected {:?}", logic_call_events);
    let logic_call_events = LogicCallExecutedEvent::from_logs(&logic_call_events)?;
    debug!("parsed logic call executions {:?}", logic_call_events);

    let send_to_cosmos_events = eth_client.get_logs(&send_to_cosmos_filter).await?;
    debug!("Send to Cosmos events detected {:?}", send_to_cosmos_events);
    let send_to_cosmos_events = SendToCosmosEvent::from_logs(&send_to_cosmos_events, &prefix)?;
    debug!("parsed send to cosmos events {:?}", send_to_cosmos_events);

    let transaction_batch_events = eth_client.get_logs(&transaction_batch_filter).await?;
    debug!("Batch events detected {:?}", transaction_batch_events);
    let transaction_batch_events =
        TransactionBatchExecutedEvent::from_logs(&transaction_batch_events)?;
    debug!("parsed batches {:?}", transaction_batch_events);

    let valset_updated_events = eth_client.get_logs(&valset_updated_filter).await?;
    debug!("Valset events detected {:?}", valset_updated_events);
    let valset_updated_events = ValsetUpdatedEvent::from_logs(&valset_updated_events)?;
    debug!("parsed valsets {:?}", valset_updated_events);

    // note that starting block overlaps with our last checked block, because we have to deal with
    // the possibility that the relayer was killed after relaying only one of multiple events in a single
    // block, so we also need this routine so make sure we don't send in the first event in this hypothetical
    // multi event block again. In theory we only send all events for every block and that will pass of fail
    // atomicly but lets not take that risk.
    let last_event_nonce = get_last_event_nonce(grpc_client, our_cosmos_address).await?;
    metrics::set_cosmos_last_event_nonce(last_event_nonce);

    let erc20_deployed_events: Vec<Erc20DeployedEvent> =
        Erc20DeployedEvent::filter_by_event_nonce(last_event_nonce, &erc20_deployed_events);
    let logic_call_events: Vec<LogicCallExecutedEvent> =
        LogicCallExecutedEvent::filter_by_event_nonce(last_event_nonce, &logic_call_events);
    let send_to_cosmos_events: Vec<SendToCosmosEvent> =
        SendToCosmosEvent::filter_by_event_nonce(last_event_nonce, &send_to_cosmos_events);
    let transaction_batch_events: Vec<TransactionBatchExecutedEvent> =
        TransactionBatchExecutedEvent::filter_by_event_nonce(
            last_event_nonce,
            &transaction_batch_events,
        );
    let valset_updated_events: Vec<ValsetUpdatedEvent> =
        ValsetUpdatedEvent::filter_by_event_nonce(last_event_nonce, &valset_updated_events);

    for erc20_deployed_event in erc20_deployed_events.iter() {
        info!(
            "Oracle observed ERC20 deploy with denom {} erc20 name {} and symbol {} and event_nonce {}",
            erc20_deployed_event.cosmos_denom,
            erc20_deployed_event.name,
            erc20_deployed_event.symbol,
            erc20_deployed_event.event_nonce,
>>>>>>> ec878973
        )
    }

    for logic_call_event in logic_call_events.iter() {
        info!(
            "Oracle observed logic call execution with invalidation_id {} invalidation_nonce {} and event_nonce {}",
            bytes_to_hex_str(&logic_call_event.invalidation_id),
            logic_call_event.invalidation_nonce,
            logic_call_event.event_nonce
        );
    }

    for send_to_cosmos_event in send_to_cosmos_events.iter() {
        info!(
            "Oracle observed deposit with ethereum sender {}, cosmos_reciever {}, amount {}, and event nonce {}",
            send_to_cosmos_event.sender,
            send_to_cosmos_event.destination,
            send_to_cosmos_event.amount,
            send_to_cosmos_event.event_nonce
        );
    }

    for transaction_batch_event in transaction_batch_events.iter() {
        info!(
            "Oracle observed batch with batch_nonce {}, erc20 {}, and event_nonce {}",
            transaction_batch_event.batch_nonce,
            transaction_batch_event.erc20,
            transaction_batch_event.event_nonce
        );
    }

    for valset_updated_event in valset_updated_events.iter() {
        info!(
            "Oracle observed valset with valset_nonce {}, event_nonce {}, block_height {} and members {:?}",
            valset_updated_event.valset_nonce,
            valset_updated_event.event_nonce,
            valset_updated_event.block_height,
            valset_updated_event.members
        )
    }

    if !erc20_deployed_events.is_empty()
        || !logic_call_events.is_empty()
        || !send_to_cosmos_events.is_empty()
        || !transaction_batch_events.is_empty()
        || !valset_updated_events.is_empty()
    {
        let messages = build::ethereum_event_messages(
            contact,
            cosmos_key,
            send_to_cosmos_events.to_owned(),
            transaction_batch_events.to_owned(),
            erc20_deployed_events.to_owned(),
            logic_call_events.to_owned(),
            valset_updated_events.to_owned(),
        );

        info!("Sending {} messages to cosmos", messages.len());

        if let Some(erc20_deployed_event) = erc20_deployed_events.last() {
            metrics::set_ethereum_last_erc20_event(erc20_deployed_event.event_nonce);
            metrics::set_ethereum_last_erc20_block(erc20_deployed_event.block_height);
        }

        if let Some(send_to_cosmos_event) = send_to_cosmos_events.last() {
            metrics::set_ethereum_last_deposit_event(send_to_cosmos_event.event_nonce);
            metrics::set_ethereum_last_deposit_block(send_to_cosmos_event.block_height);
        }

        if let Some(transaction_batch_event) = transaction_batch_events.last() {
            metrics::set_ethereum_last_batch_event(transaction_batch_event.event_nonce);
            metrics::set_ethereum_last_batch_nonce(transaction_batch_event.batch_nonce);
        }

        if let Some(valset_updated_event) = valset_updated_events.last() {
            metrics::set_ethereum_last_valset_event(valset_updated_event.event_nonce);
            metrics::set_ethereum_last_valset_nonce(valset_updated_event.valset_nonce);
        }

        if let Some(logic_call_event) = logic_call_events.last() {
            metrics::set_ethereum_last_logic_call_event(logic_call_event.event_nonce);
            metrics::set_ethereum_last_logic_call_nonce(logic_call_event.invalidation_nonce);
        }

        msg_sender
            .send(messages)
            .await
            .expect("Could not send messages");

        let timeout = time::Duration::from_secs(30);
        contact.wait_for_next_block(timeout).await?;

        let new_event_nonce = get_last_event_nonce(grpc_client, our_cosmos_address).await?;
        if new_event_nonce == last_event_nonce {
            return Err(GravityError::InvalidBridgeStateError(
                format!("Claims did not process, trying to update but still on {}, trying again in a moment", last_event_nonce),
            ));
        }
    }

    Ok(latest_block)
}

/// The number of blocks behind the 'latest block' on Ethereum our event checking should be.
/// Ethereum does not have finality and as such is subject to chain reorgs and temporary forks
/// if we check for events up to the very latest block we may process an event which did not
/// 'actually occur' in the longest POW chain.
///
/// Obviously we must chose some delay in order to prevent incorrect events from being claimed
///
/// For EVM chains with finality the correct value for this is zero. As there's no need
/// to concern ourselves with re-orgs or forking. This function checks the netID of the
/// provided Ethereum RPC and adjusts the block delay accordingly
///
/// The value used here for Ethereum is a balance between being reasonably fast and reasonably secure
/// As you can see on https://etherscan.io/blocks_forked uncles (one block deep reorgs)
/// occur once every few minutes. Two deep once or twice a day.
/// https://etherscan.io/chart/uncles
/// Let's make a conservative assumption of 1% chance of an uncle being a two block deep reorg
/// (actual is closer to 0.3%) and assume that continues as we increase the depth.
/// Given an uncle every 2.8 minutes, a 6 deep reorg would be 2.8 minutes * (100^4) or one
/// 6 deep reorg every 53,272 years.
///
pub async fn get_block_delay(eth_client: EthClient) -> Result<U64, GravityError> {
    // TODO(bolten): technically we want the network id from net_version, but chain id
    // should be the same for our use cases...when this PR is in a released version of
    // ethers we can move back to net_version:
    // https://github.com/gakonst/ethers-rs/pull/595
    let chain_id_result = get_chain_id_with_retry(eth_client.clone()).await;
    let chain_id = downcast_to_u64(chain_id_result);
    if chain_id.is_none() {
        return Err(GravityError::EthereumBadDataError(format!(
            "Chain ID is larger than u64 max: {}",
            chain_id_result
        )));
    }

    match chain_id.unwrap() {
        // Mainline Ethereum, Ethereum classic, or the Ropsten, Mordor testnets
        // all POW Chains
        1 | 3 | 7 => Ok(6u8.into()),
        // Rinkeby, Goerli, Dev, our own Gravity Ethereum testnet, and Kotti respectively
        // all non-pow chains
        4 | 5 | 2018 | 15 | 6 => Ok(0u8.into()),
        // assume the safe option (POW) where we don't know
        _ => Ok(6u8.into()),
    }
}<|MERGE_RESOLUTION|>--- conflicted
+++ resolved
@@ -38,24 +38,6 @@
 ) -> Result<U64, GravityError> {
     let prefix = contact.get_prefix();
     let our_cosmos_address = cosmos_key.to_address(&prefix).unwrap();
-<<<<<<< HEAD
-    let latest_block = get_block_number_with_retry(web3).await;
-    let block_delay = get_block_delay(web3).await;
-    let latest_block = latest_block - get_block_delay(web3).await;
-    let net_version = get_net_version_with_retry(web3).await;
-    debug!("address: {:?} latest block: {:?} block delay: {:?} net version: {:?}",
-        our_cosmos_address.to_string(), latest_block, block_delay, net_version);
-
-    metrics::set_ethereum_check_for_events_starting_block(starting_block.clone());
-    metrics::set_ethereum_check_for_events_end_block(latest_block.clone());
-
-    let deposits = web3
-        .check_for_events(
-            starting_block.clone(),
-            Some(latest_block.clone()),
-            vec![gravity_contract_address],
-            vec!["SendToCosmosEvent(address,address,bytes32,uint256,uint256)"],
-=======
     let latest_block = get_block_number_with_retry(eth_client.clone()).await;
     let latest_block = latest_block - get_block_delay(eth_client.clone()).await?;
 
@@ -144,7 +126,6 @@
             erc20_deployed_event.name,
             erc20_deployed_event.symbol,
             erc20_deployed_event.event_nonce,
->>>>>>> ec878973
         )
     }
 
