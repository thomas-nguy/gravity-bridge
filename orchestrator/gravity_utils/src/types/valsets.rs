use super::*;
use crate::error::GravityError;
use clarity::Address as EthAddress;
use clarity::Signature as EthSignature;
use deep_space::error::CosmosGrpcError;
use deep_space::utils::bytes_to_hex_str;
use std::fmt::Debug;
use std::{
    cmp::Ordering,
    collections::{HashMap, HashSet},
    fmt, str,
    // str::FromStr,
};

/// The total power in the Gravity bridge is normalized to u32 max every
/// time a validator set is created. This value of up to u32 max is then
/// stored in a u64 to prevent overflow during computation.
pub const TOTAL_GRAVITY_POWER: u64 = u32::MAX as u64;

/// takes in an amount of power in the gravity bridge, returns a percentage of total
fn gravity_power_to_percent(input: u64) -> f32 {
    (input as f32 / TOTAL_GRAVITY_POWER as f32) * 100f32
}
/// This trait implements an overarching interface for signature confirmations
/// so that they can all use the same method to order signatures
pub trait Confirm {
    fn get_eth_address(&self) -> EthAddress;
    fn get_signature(&self) -> EthSignature;
}

pub fn get_hashmap<T: Confirm + Clone>(input: &[T]) -> HashMap<EthAddress, T> {
    let mut out = HashMap::new();
    for i in input.iter() {
        out.insert(i.get_eth_address(), i.clone());
    }
    out
}

/// Used to encapsulate signature ordering across all different confirm
/// messages
#[derive(Debug, Clone)]
struct SignatureStatus {
    ordered_signatures: Vec<GravitySignature>,
    power_of_good_sigs: u64,
    power_of_unset_keys: u64,
    number_of_unset_key_validators: usize,
    power_of_nonvoters: u64,
    number_of_nonvoters: usize,
    power_of_invalid_signers: u64,
    number_of_invalid_signers: usize,
    num_validators: usize,
}

/// the response we get when querying for a valset confirmation
#[derive(Serialize, Deserialize, Debug, Clone)]
pub struct ValsetConfirmResponse {
    pub eth_signer: EthAddress,
    pub nonce: u64,
    pub eth_signature: EthSignature,
}

impl ValsetConfirmResponse {
    pub fn from_proto(
        input: gravity_proto::gravity::SignerSetTxSignature,
    ) -> Result<Self, GravityError> {
        println!(":==: ValsetConfirmResponse::from_proto input {:?}", input);

        Ok(ValsetConfirmResponse {
            eth_signer: input.ethereum_signer.parse()?,
            nonce: input.signer_set_nonce,
            eth_signature: bytes_to_hex_str(&input.signature).parse()?,
        })
    }
}

impl Confirm for ValsetConfirmResponse {
    fn get_eth_address(&self) -> EthAddress {
        self.eth_signer
    }
    fn get_signature(&self) -> EthSignature {
        self.eth_signature.clone()
    }
}

/// a list of validators, powers, and eth addresses at a given block height
#[derive(Serialize, Deserialize, Debug, Default, Clone, PartialEq, Eq)]
pub struct Valset {
    pub nonce: u64,
    pub members: Vec<ValsetMember>,
}

impl Valset {
    /// Takes an array of Option<EthAddress> and converts to EthAddress and replaces with zeros
    /// when none is found, Zeros are interpreted by the contract as 'no signature provided' and
    /// signature checks can pass with up to 33% of all voting power presented as zeroed addresses
    pub fn filter_empty_addresses(&self) -> (Vec<EthAddress>, Vec<u64>) {
        let mut addresses = Vec::new();
        let mut powers = Vec::new();
        for val in self.members.iter() {
            match val.eth_address {
                Some(a) => {
                    addresses.push(a);
                    powers.push(val.power);
                }
                None => {
                    addresses.push(EthAddress::default());
                    powers.push(val.power);
                }
            }
        }
        (addresses, powers)
    }

    pub fn get_power(&self, address: EthAddress) -> Result<u64, CosmosGrpcError> {
        for val in self.members.iter() {
            if val.eth_address == Some(address) {
                return Ok(val.power);
            }
        }
        Err(CosmosGrpcError::BadInput(
            "All Eth Addresses must be set".to_string(),
        ))
    }

    /// combines the provided signatures with the valset ensuring that ordering and signature data is correct
    /// Note the 'correct' ordering is the *same* ordering as the validator set members in 'self'. In some cases
    /// this will be sorted, in others it will be improperly sorted but must be maintained so that the signatures
    /// are accepted on the Ethereum chain, which requires the submitted addresses to match whatever the previously
    /// submitted ordering was and the signatures must be in parallel arrays to reduce shuffling.
    fn get_signature_status<T: Confirm + Clone + Debug>(
        &self,
        signed_message: &[u8],
        signatures: &[T],
    ) -> Result<SignatureStatus, GravityError> {
        if signatures.is_empty() {
            return Err(GravityError::InsufficientVotingPowerToPass(
                "No signatures!".to_string(),
            ));
        }

        let mut out = Vec::new();
        let signatures_hashmap: HashMap<EthAddress, T> = get_hashmap(signatures);
        let mut power_of_good_sigs = 0;
        let mut power_of_unset_keys = 0;
        let mut number_of_unset_key_validators = 0;
        let mut power_of_nonvoters = 0;
        let mut number_of_nonvoters = 0;
        let mut power_of_invalid_signers = 0;
        let mut number_of_invalid_signers = 0;
        for member in self.members.iter() {
            if let Some(eth_address) = member.eth_address {
                if let Some(sig) = signatures_hashmap.get(&eth_address) {
                    assert_eq!(sig.get_eth_address(), eth_address);
                    assert!(sig.get_signature().is_valid());
<<<<<<< HEAD

                    println!(":==: get_signature_status: sig {:?}", sig);
                    println!(
                        ":==: get_signature_status: signed_message {:?}",
                        signed_message
                    );

=======
                    println!(
                        ":==: IN GET SIGNATURE STATUS, sig: {:#?}, sig.get_signature(): {:#?}",
                        sig,
                        sig.get_signature()
                    );
>>>>>>> edada79e
                    let recover_key = sig.get_signature().recover(signed_message).unwrap();
                    if recover_key == sig.get_eth_address() {
                        out.push(GravitySignature {
                            power: member.power,
                            eth_address: sig.get_eth_address(),
                            v: sig.get_signature().v.clone(),
                            r: sig.get_signature().r.clone(),
                            s: sig.get_signature().s.clone(),
                        });
                        power_of_good_sigs += member.power;
                    } else {
                        out.push(GravitySignature {
                            power: member.power,
                            eth_address,
                            v: 0u8.into(),
                            r: 0u8.into(),
                            s: 0u8.into(),
                        });
                        power_of_invalid_signers += member.power;
                        number_of_invalid_signers += 1;
                    }
                } else {
                    out.push(GravitySignature {
                        power: member.power,
                        eth_address,
                        v: 0u8.into(),
                        r: 0u8.into(),
                        s: 0u8.into(),
                    });
                    power_of_nonvoters += member.power;
                    number_of_nonvoters += 1;
                }
            } else {
                out.push(GravitySignature {
                    power: member.power,
                    eth_address: EthAddress::default(),
                    v: 0u8.into(),
                    r: 0u8.into(),
                    s: 0u8.into(),
                });
                power_of_unset_keys += member.power;
                number_of_unset_key_validators += 1;
            }
        }

        let num_validators = self.members.len();
        Ok(SignatureStatus {
            ordered_signatures: out,
            power_of_good_sigs,
            power_of_nonvoters,
            power_of_unset_keys,
            num_validators,
            number_of_nonvoters,
            power_of_invalid_signers,
            number_of_invalid_signers,
            number_of_unset_key_validators,
        })
    }

    pub fn order_sigs<T: Confirm + Clone + Debug>(
        &self,
        signed_message: &[u8],
        signatures: &[T],
    ) -> Result<Vec<GravitySignature>, GravityError> {
        let status = self.get_signature_status(signed_message, signatures)?;
        // now that we have collected the signatures we can determine if the measure has the votes to pass
        // and error early if it does not, otherwise the user will pay fees for a transaction that will
        // just throw
        if gravity_power_to_percent(status.power_of_good_sigs) < 66f32 {
            let message = format!(
                "
                has {}/{} or {:.2}% power voting! Can not execute on Ethereum!
                {}/{} validators have unset Ethereum keys representing {}/{} or {:.2}% of the power required
                {}/{} validators have Ethereum keys set but have not voted representing {}/{} or {:.2}% of the power required
                {}/{} validators have Invalid signatures {}/{} or {:.2}% of the power required
                This valset probably just needs to accumulate signatures for a moment.",
                status.power_of_good_sigs,
                TOTAL_GRAVITY_POWER,
                gravity_power_to_percent(status.power_of_good_sigs),
                status.number_of_unset_key_validators,
                status.num_validators,
                status.power_of_unset_keys,
                TOTAL_GRAVITY_POWER,
                gravity_power_to_percent(status.power_of_unset_keys),
                status.number_of_nonvoters,
                status.num_validators,
                status.power_of_nonvoters,
                TOTAL_GRAVITY_POWER,
                gravity_power_to_percent(status.power_of_nonvoters),
                status.number_of_invalid_signers,
                status.num_validators,
                status.power_of_invalid_signers,
                TOTAL_GRAVITY_POWER,
                gravity_power_to_percent(status.power_of_invalid_signers),
            );
            Err(GravityError::InsufficientVotingPowerToPass(message))
        } else {
            Ok(status.ordered_signatures)
        }
    }

    /// A utility function to provide a HashMap of members for easy lookups
    pub fn to_hashmap(&self) -> HashMap<EthAddress, u64> {
        let mut res = HashMap::new();
        for item in self.members.iter() {
            if let Some(address) = item.eth_address {
                res.insert(address, item.power);
            } else {
                error!("Validator in active set without Eth Address! This must be corrected immediately!")
            }
        }
        res
    }

    /// A utility function to provide a HashSet of members for union operations
    pub fn to_hashset(&self) -> HashSet<EthAddress> {
        let mut res = HashSet::new();
        for item in self.members.iter() {
            if let Some(address) = item.eth_address {
                res.insert(address);
            } else {
                error!("Validator in active set without Eth Address! This must be corrected immediately!")
            }
        }
        res
    }

    /// This function takes the current valset and compares it to a provided one
    /// returning a percentage difference in their power allocation. This is a very
    /// important function as it's used to decide when the validator sets are updated
    /// on the Ethereum chain and when new validator sets are requested on the Cosmos
    /// side. In theory an error here, if unnoticed for long enough, could allow funds
    /// to be stolen from the bridge without the validators in question still having stake
    /// to lose.
    /// Returned value must be less than or equal to two
    pub fn power_diff(&self, other: &Valset) -> f32 {
        let mut total_power_diff = 0u64;
        let a = self.to_hashmap();
        let b = other.to_hashmap();
        let a_map = self.to_hashset();
        let b_map = other.to_hashset();
        // items in A and B, we go through these and compute the absolute value of the
        // difference in power and sum it.
        let intersection = a_map.intersection(&b_map);
        // items in A but not in B or vice versa, since we're just trying to compute the difference
        // we can simply sum all of these up.
        let symmetric_difference = a_map.symmetric_difference(&b_map);
        for item in symmetric_difference {
            let mut power = None;
            if let Some(val) = a.get(item) {
                power = Some(val);
            } else if let Some(val) = b.get(item) {
                power = Some(val);
            }
            // impossible for this to panic without a failure in the logic
            // of the symmetric difference function
            let power = power.unwrap();
            total_power_diff += power;
        }
        for item in intersection {
            // can't panic since there must be an entry for both.
            let power_a = a[item];
            let power_b = b[item];
            if power_a > power_b {
                total_power_diff += power_a - power_b;
            } else {
                total_power_diff += power_b - power_a;
            }
        }

        (total_power_diff as f32) / (u32::MAX as f32)
    }
}

impl From<gravity_proto::gravity::SignerSetTxResponse> for Valset {
    fn from(input: gravity_proto::gravity::SignerSetTxResponse) -> Self {
        Valset {
            nonce: input.signer_set.clone().unwrap().nonce,
            members: input
                .signer_set
                .unwrap()
                .signers
                .iter()
                .map(|i| i.into())
                .collect(),
        }
    }
}

impl From<gravity_proto::gravity::SignerSetTx> for Valset {
    fn from(input: gravity_proto::gravity::SignerSetTx) -> Self {
        Valset {
            nonce: input.clone().nonce,
            members: input.signers.iter().map(|i| i.into()).collect(),
        }
    }
}

impl From<&gravity_proto::gravity::SignerSetTxResponse> for Valset {
    fn from(input: &gravity_proto::gravity::SignerSetTxResponse) -> Self {
        Valset {
            nonce: input.signer_set.clone().unwrap().nonce,
            members: input
                .signer_set
                .clone()
                .unwrap()
                .signers
                .iter()
                .map(|i| i.into())
                .collect(),
        }
    }
}

/// a list of validators, powers, and eth addresses at a given block height
#[derive(Serialize, Deserialize, Debug, Default, Clone, Eq, PartialEq, Hash)]
pub struct ValsetMember {
    // ord sorts on the first member first, so this produces the correct sorting
    pub power: u64,
    pub eth_address: Option<EthAddress>,
}

impl Ord for ValsetMember {
    // Alex wrote the Go sorting implementation for validator
    // sets as Greatest to Least, now this isn't the convention
    // for any standard sorting implementation and Rust doesn't
    // really like it when you implement sort yourself. It prefers
    // Ord. So here we implement Ord with the Eth address sorting
    // reversed, since they are also sorted greatest to least in
    // the Cosmos module. Then we can call .sort and .reverse and get
    // the same sorting as the Cosmos module.
    fn cmp(&self, other: &Self) -> Ordering {
        if self.power != other.power {
            self.power.cmp(&other.power)
        } else {
            self.eth_address.cmp(&other.eth_address).reverse()
        }
    }
}

impl PartialOrd for ValsetMember {
    fn partial_cmp(&self, other: &Self) -> Option<Ordering> {
        Some(self.cmp(other))
    }
}

impl ValsetMember {
    pub fn display_vec(input: &[ValsetMember]) -> String {
        let mut out = String::new();
        for val in input.iter() {
            out += &val.to_string()
        }
        out
    }
}

impl fmt::Display for ValsetMember {
    fn fmt(&self, f: &mut fmt::Formatter) -> fmt::Result {
        match self.eth_address {
            Some(a) => write!(f, "Address: {} Power: {}", a, self.power),
            None => write!(f, "Address: None Power: {}", self.power),
        }
    }
}

impl From<gravity_proto::gravity::EthereumSigner> for ValsetMember {
    fn from(input: gravity_proto::gravity::EthereumSigner) -> Self {
        let eth_address = match input.ethereum_address.parse() {
            Ok(e) => Some(e),
            Err(_) => None,
        };
        ValsetMember {
            power: input.power as u64,
            eth_address,
        }
    }
}

impl From<&gravity_proto::gravity::EthereumSigner> for ValsetMember {
    fn from(input: &gravity_proto::gravity::EthereumSigner) -> Self {
        let eth_address = match input.ethereum_address.parse() {
            Ok(e) => Some(e),
            Err(_) => None,
        };
        ValsetMember {
            power: input.power as u64,
            eth_address,
        }
    }
}<|MERGE_RESOLUTION|>--- conflicted
+++ resolved
@@ -152,21 +152,11 @@
                 if let Some(sig) = signatures_hashmap.get(&eth_address) {
                     assert_eq!(sig.get_eth_address(), eth_address);
                     assert!(sig.get_signature().is_valid());
-<<<<<<< HEAD
-
-                    println!(":==: get_signature_status: sig {:?}", sig);
-                    println!(
-                        ":==: get_signature_status: signed_message {:?}",
-                        signed_message
-                    );
-
-=======
                     println!(
                         ":==: IN GET SIGNATURE STATUS, sig: {:#?}, sig.get_signature(): {:#?}",
                         sig,
                         sig.get_signature()
                     );
->>>>>>> edada79e
                     let recover_key = sig.get_signature().recover(signed_message).unwrap();
                     if recover_key == sig.get_eth_address() {
                         out.push(GravitySignature {
