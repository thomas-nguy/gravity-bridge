use deep_space::private_key::PrivateKey as CosmosPrivateKey;
use deep_space::Contact;
use deep_space::Msg;
use ethereum_gravity::types::EthClient;
use ethers::prelude::*;
use ethers::utils::keccak256;
use gravity_proto::gravity as proto;
use gravity_proto::ToAny;
use gravity_utils::ethereum::{downcast_to_u64, format_eth_address};
use gravity_utils::message_signatures::{
    encode_logic_call_confirm, encode_tx_batch_confirm, encode_valset_confirm,
};
use gravity_utils::types::*;
use std::collections::BTreeMap;

pub async fn signer_set_tx_confirmation_messages(
    contact: &Contact,
    eth_client: EthClient,
    valsets: Vec<Valset>,
    cosmos_key: CosmosPrivateKey,
    gravity_id: String,
) -> Vec<Msg> {
    let cosmos_address = cosmos_key.to_address(&contact.get_prefix()).unwrap();
    let ethereum_address = eth_client.address();

    let mut msgs = Vec::new();
    for valset in valsets {
        let data = keccak256(encode_valset_confirm(gravity_id.clone(), valset.clone()).as_slice());
        // Signer trait responds with a Result, but we use a LocalWallet and it
        // will never throw an error
        let signature = eth_client.signer().sign_message(data).await.unwrap();
        let confirmation = proto::SignerSetTxConfirmation {
            ethereum_signer: format_eth_address(ethereum_address),
            signer_set_nonce: valset.nonce,
            signature: signature.into(),
        };
        let msg = proto::MsgSubmitEthereumTxConfirmation {
            signer: cosmos_address.to_string(),
            confirmation: confirmation.to_any(),
        };
        let msg = Msg::new("/gravity.v1.MsgSubmitEthereumTxConfirmation", msg);
        msgs.push(msg);
    }
    msgs
}

pub async fn batch_tx_confirmation_messages(
    contact: &Contact,
    eth_client: EthClient,
    batches: Vec<TransactionBatch>,
    cosmos_key: CosmosPrivateKey,
    gravity_id: String,
) -> Vec<Msg> {
    let cosmos_address = cosmos_key.to_address(&contact.get_prefix()).unwrap();
    let ethereum_address = eth_client.address();

    let mut msgs = Vec::new();
    for batch in batches {
        let data = keccak256(encode_tx_batch_confirm(gravity_id.clone(), batch.clone()).as_slice());
        // Signer trait responds with a Result, but we use a LocalWallet and it
        // will never throw an error
        let signature = eth_client.signer().sign_message(data).await.unwrap();
        let confirmation = proto::BatchTxConfirmation {
            token_contract: format_eth_address(batch.token_contract),
            batch_nonce: batch.nonce,
            ethereum_signer: format_eth_address(ethereum_address),
            signature: signature.into(),
        };
        let msg = proto::MsgSubmitEthereumEvent {
            signer: cosmos_address.to_string(),
            event: confirmation.to_any(),
        };
        let msg = Msg::new("/gravity.v1.MsgSubmitEthereumTxConfirmation", msg);
        msgs.push(msg);
    }
    msgs
}

pub async fn contract_call_tx_confirmation_messages(
    contact: &Contact,
    eth_client: EthClient,
    logic_calls: Vec<LogicCall>,
    cosmos_key: CosmosPrivateKey,
    gravity_id: String,
) -> Vec<Msg> {
    let cosmos_address = cosmos_key.to_address(&contact.get_prefix()).unwrap();
    let ethereum_address = eth_client.address();

    let mut msgs = Vec::new();
    for logic_call in logic_calls {
        let data =
            keccak256(encode_logic_call_confirm(gravity_id.clone(), logic_call.clone()).as_slice());
        // Signer trait responds with a Result, but we use a LocalWallet and it
        // will never throw an error
        let signature = eth_client.signer().sign_message(data).await.unwrap();
        let confirmation = proto::ContractCallTxConfirmation {
<<<<<<< HEAD
            ethereum_signer: ethereum_address.to_string(),
            signature: signature.to_bytes().to_vec(),
=======
            ethereum_signer: format_eth_address(ethereum_address),
            signature: signature.into(),
>>>>>>> ec878973
            invalidation_scope: logic_call.invalidation_id,
            invalidation_nonce: logic_call.invalidation_nonce,
        };
        let msg = proto::MsgSubmitEthereumTxConfirmation {
            signer: cosmos_address.to_string(),
            confirmation: confirmation.to_any(),
        };
        let msg = Msg::new("/gravity.v1.MsgSubmitEthereumTxConfirmation", msg);
        msgs.push(msg);
    }
    msgs
}

pub fn ethereum_event_messages(
    contact: &Contact,
    cosmos_key: CosmosPrivateKey,
    deposits: Vec<SendToCosmosEvent>,
    batches: Vec<TransactionBatchExecutedEvent>,
    erc20_deploys: Vec<Erc20DeployedEvent>,
    logic_calls: Vec<LogicCallExecutedEvent>,
    valsets: Vec<ValsetUpdatedEvent>,
) -> Vec<Msg> {
    let cosmos_address = cosmos_key.to_address(&contact.get_prefix()).unwrap();

    // This sorts oracle messages by event nonce before submitting them. It's not a pretty implementation because
    // we're missing an intermediary layer of abstraction. We could implement 'EventTrait' and then implement sort
    // for it, but then when we go to transform 'EventTrait' objects into GravityMsg enum values we'll have all sorts
    // of issues extracting the inner object from the TraitObject. Likewise we could implement sort of GravityMsg but that
    // would require a truly horrendous (nearly 100 line) match statement to deal with all combinations. That match statement
    // could be reduced by adding two traits to sort against but really this is the easiest option.
    //
    // We index the events by event nonce in an unordered hashmap and then play them back in order into a vec
    let mut unordered_msgs = BTreeMap::new();
    for deposit in deposits {
        let event = proto::SendToCosmosEvent {
            event_nonce: downcast_to_u64(deposit.event_nonce.clone()).unwrap(),
            ethereum_height: downcast_to_u64(deposit.block_height).unwrap(),
            token_contract: format_eth_address(deposit.erc20),
            amount: deposit.amount.to_string(),
            cosmos_receiver: deposit.destination.to_string(),
            ethereum_sender: format_eth_address(deposit.sender),
        };
        let msg = proto::MsgSubmitEthereumEvent {
            signer: cosmos_address.to_string(),
            event: event.to_any(),
        };
        let msg = Msg::new("/gravity.v1.MsgSubmitEthereumEvent", msg);
        unordered_msgs.insert(deposit.event_nonce, msg);
    }
    for batch in batches {
        let event = proto::BatchExecutedEvent {
            event_nonce: downcast_to_u64(batch.event_nonce.clone()).unwrap(),
            batch_nonce: downcast_to_u64(batch.batch_nonce.clone()).unwrap(),
            ethereum_height: downcast_to_u64(batch.block_height).unwrap(),
            token_contract: format_eth_address(batch.erc20),
        };
        let msg = proto::MsgSubmitEthereumEvent {
            signer: cosmos_address.to_string(),
            event: event.to_any(),
        };
        let msg = Msg::new("/gravity.v1.MsgSubmitEthereumEvent", msg);
        unordered_msgs.insert(batch.event_nonce, msg);
    }
    for deploy in erc20_deploys {
        let event = proto::Erc20DeployedEvent {
            event_nonce: downcast_to_u64(deploy.event_nonce.clone()).unwrap(),
            ethereum_height: downcast_to_u64(deploy.block_height).unwrap(),
            cosmos_denom: deploy.cosmos_denom,
            token_contract: format_eth_address(deploy.erc20_address),
            erc20_name: deploy.name,
            erc20_symbol: deploy.symbol,
            erc20_decimals: deploy.decimals as u64,
        };
        let msg = proto::MsgSubmitEthereumEvent {
            signer: cosmos_address.to_string(),
            event: event.to_any(),
        };
        let msg = Msg::new("/gravity.v1.MsgSubmitEthereumEvent", msg);
        unordered_msgs.insert(deploy.event_nonce, msg);
    }
    for logic_call in logic_calls {
        let event = proto::ContractCallExecutedEvent {
            event_nonce: downcast_to_u64(logic_call.event_nonce.clone()).unwrap(),
            ethereum_height: downcast_to_u64(logic_call.block_height).unwrap(),
            invalidation_id: logic_call.invalidation_id,
            invalidation_nonce: downcast_to_u64(logic_call.invalidation_nonce).unwrap(),
        };
        let msg = proto::MsgSubmitEthereumEvent {
            signer: cosmos_address.to_string(),
            event: event.to_any(),
        };
        let msg = Msg::new("/gravity.v1.MsgSubmitEthereumEvent", msg);
        unordered_msgs.insert(logic_call.event_nonce, msg);
    }
    for valset in valsets {
        let event = proto::SignerSetTxExecutedEvent {
            event_nonce: downcast_to_u64(valset.event_nonce.clone()).unwrap(),
            signer_set_tx_nonce: downcast_to_u64(valset.valset_nonce.clone()).unwrap(),
            ethereum_height: downcast_to_u64(valset.block_height).unwrap(),
            members: valset.members.iter().map(|v| v.into()).collect(),
        };
        let msg = proto::MsgSubmitEthereumEvent {
            signer: cosmos_address.to_string(),
            event: event.to_any(),
        };
        let msg = Msg::new("/gravity.v1.MsgSubmitEthereumEvent", msg);
        unordered_msgs.insert(valset.event_nonce, msg);
    }

    let mut msgs = Vec::new();
    for (i, _) in unordered_msgs.clone().iter() {
        msgs.push(unordered_msgs.remove_entry(&i).unwrap().1);
    }

    msgs
}<|MERGE_RESOLUTION|>--- conflicted
+++ resolved
@@ -94,13 +94,8 @@
         // will never throw an error
         let signature = eth_client.signer().sign_message(data).await.unwrap();
         let confirmation = proto::ContractCallTxConfirmation {
-<<<<<<< HEAD
-            ethereum_signer: ethereum_address.to_string(),
-            signature: signature.to_bytes().to_vec(),
-=======
             ethereum_signer: format_eth_address(ethereum_address),
             signature: signature.into(),
->>>>>>> ec878973
             invalidation_scope: logic_call.invalidation_id,
             invalidation_nonce: logic_call.invalidation_nonce,
         };
