use bytes::BytesMut;
use clarity::Address as EthAddress;
use clarity::PrivateKey as EthPrivateKey;
use deep_space::address::Address;
use deep_space::coin::Coin;
use deep_space::error::CosmosGrpcError;
use deep_space::private_key::PrivateKey as CosmosPrivateKey;
use deep_space::Contact;
use deep_space::Fee;
use deep_space::Msg;
use gravity_proto::cosmos_sdk_proto::cosmos::base::abci::v1beta1::TxResponse;
use gravity_proto::cosmos_sdk_proto::cosmos::tx::v1beta1::BroadcastMode;
use gravity_proto::gravity as proto;
use prost::Message;
use std::time::Duration;

pub const MEMO: &str = "Sent using Althea Orchestrator";
pub const TIMEOUT: Duration = Duration::from_secs(60);

/// Send a transaction updating the eth address for the sending
/// Cosmos address. The sending Cosmos address should be a validator
pub async fn update_gravity_delegate_addresses(
    contact: &Contact,
    delegate_eth_address: EthAddress,
    delegate_cosmos_address: Address,
    cosmos_key: CosmosPrivateKey,
    etheruem_key: EthPrivateKey,
    fee: Coin,
    gas_limit: u64
) -> Result<TxResponse, CosmosGrpcError> {
    let our_valoper_address = cosmos_key
        .to_address(&contact.get_prefix())
        .unwrap()
        // This works so long as the format set by the cosmos hub is maintained
        // having a main prefix followed by a series of titles for specific keys
        // this will not work if that convention is broken. This will be resolved when
        // GRPC exposes prefix endpoints (coming to upstream cosmos sdk soon)
        .to_bech32(format!("{}valoper", contact.get_prefix()))
        .unwrap();

    let nonce = contact
        .get_account_info(cosmos_key.to_address(&contact.get_prefix()).unwrap())
        .await?
        .get_sequence()
        .unwrap_or(0);

    let eth_sign_msg = proto::DelegateKeysSignMsg {
        validator_address: our_valoper_address.clone(),
        nonce,
    };

    let mut data = BytesMut::with_capacity(eth_sign_msg.encoded_len());
    Message::encode(&eth_sign_msg, &mut data).expect("encoding failed");

    let eth_signature = etheruem_key.sign_ethereum_msg(&data).to_bytes().to_vec();
    let msg = proto::MsgDelegateKeys {
        validator_address: our_valoper_address.to_string(),
        orchestrator_address: delegate_cosmos_address.to_string(),
        ethereum_address: delegate_eth_address.to_string(),
        eth_signature,
    };
    let msg = Msg::new("/gravity.v1.MsgDelegateKeys", msg);

    __send_messages(contact, cosmos_key, fee, vec![msg], gas_limit).await
}

/// Sends tokens from Cosmos to Ethereum. These tokens will not be sent immediately instead
/// they will require some time to be included in a batch
pub async fn send_to_eth(
    cosmos_key: CosmosPrivateKey,
    destination: EthAddress,
    amount: Coin,
    fee: Coin,
    contact: &Contact,
    gas_limit: u64
) -> Result<TxResponse, CosmosGrpcError> {
    let cosmos_address = cosmos_key.to_address(&contact.get_prefix()).unwrap();

    let msg = proto::MsgSendToEthereum {
        sender: cosmos_address.to_string(),
        ethereum_recipient: destination.to_string(),
        amount: Some(amount.into()),
        bridge_fee: Some(fee.clone().into()),
    };
    let msg = Msg::new("/gravity.v1.MsgSendToEthereum", msg);
    __send_messages(contact, cosmos_key, fee, vec![msg], gas_limit).await
}

pub async fn send_request_batch_tx(
    cosmos_key: CosmosPrivateKey,
    denom: String,
    fee: Coin,
    contact: &Contact,
    gas_limit: u64,
) -> Result<TxResponse, CosmosGrpcError> {
    let cosmos_address = cosmos_key.to_address(&contact.get_prefix()).unwrap();
    let msg_request_batch = proto::MsgRequestBatchTx {
        signer: cosmos_address.to_string(),
        denom,
    };
    let msg = Msg::new("/gravity.v1.MsgRequestBatchTx", msg_request_batch);
    __send_messages(contact, cosmos_key, fee, vec![msg], gas_limit).await
}

// TODO(Levi) teach this branch to accept gas_prices
async fn __send_messages(
    contact: &Contact,
    cosmos_key: CosmosPrivateKey,
    fee: Coin,
    messages: Vec<Msg>,
    gas_limit: u64
) -> Result<TxResponse, CosmosGrpcError> {
    let cosmos_address = cosmos_key.to_address(&contact.get_prefix()).unwrap();

    let fee = Fee {
        amount: vec![fee],
        gas_limit: gas_limit * (messages.len() as u64),
        granter: None,
        payer: None,
    };

    let args = contact.get_message_args(cosmos_address, fee).await?;

    let msg_bytes = cosmos_key.sign_std_msg(&messages, args, MEMO)?;

    let response = contact
        .send_transaction(msg_bytes, BroadcastMode::Sync)
        .await?;

    contact.wait_for_tx(response, TIMEOUT).await
}

pub async fn send_messages(
    contact: &Contact,
    cosmos_key: CosmosPrivateKey,
    gas_price: (f64, String),
    messages: Vec<Msg>,
    gas_limit: u64,
) -> Result<TxResponse, CosmosGrpcError> {
    let cosmos_address = cosmos_key.to_address(&contact.get_prefix()).unwrap();
    let gas_limit = gas_limit * messages.len() as u64;

    let fee_amount: f64 = (gas_limit as f64) * gas_price.0;
    let fee_amount: u64 = fee_amount.abs().ceil() as u64;

    let fee = if fee_amount > 0 {
        let fee_amount = Coin {
            denom: gas_price.1,
            amount: fee_amount.into(),
        };

        let gas_limit = gas_limit as u64;
        Fee {
            amount: vec![fee_amount],
            gas_limit,
            granter: None,
            payer: None,
        }
    } else {
        Fee {
            amount: Vec::new(),
            gas_limit,
            granter: None,
            payer: None,
        }
    };

    let args = contact.get_message_args(cosmos_address, fee).await?;

    let msg_bytes = cosmos_key.sign_std_msg(&messages, args, MEMO)?;

    let response = contact
        .send_transaction(msg_bytes, BroadcastMode::Sync)
        .await?;

    contact.wait_for_tx(response, TIMEOUT).await
}

pub async fn send_main_loop(
    contact: &Contact,
    cosmos_key: CosmosPrivateKey,
    gas_price: (f64, String),
    mut rx: tokio::sync::mpsc::Receiver<Vec<Msg>>,
<<<<<<< HEAD
    gas_limit: u64
) {
    while let Some(messages) = rx.recv().await {
        match send_messages(contact, cosmos_key, gas_price.to_owned(), messages, gas_limit).await {
            Ok(res) => trace!("okay: {:?}", res),
            Err(err) => error!("fail: {}", err),
=======
    msg_batch_size: usize,
) {
    while let Some(messages) = rx.recv().await {
        // TODO: Consider making the chunk size configurable in the cosmos
        // configuration.
        for msg_chunk in messages.chunks(msg_batch_size) {
            match send_messages(
                contact,
                cosmos_key,
                gas_price.to_owned(),
                msg_chunk.to_vec(),
            )
            .await
            {
                Ok(res) => trace!("okay: {:?}", res),
                Err(err) => error!("fail: {}", err),
            }
>>>>>>> d94d9494
        }
    }
}<|MERGE_RESOLUTION|>--- conflicted
+++ resolved
@@ -181,15 +181,9 @@
     cosmos_key: CosmosPrivateKey,
     gas_price: (f64, String),
     mut rx: tokio::sync::mpsc::Receiver<Vec<Msg>>,
-<<<<<<< HEAD
-    gas_limit: u64
-) {
-    while let Some(messages) = rx.recv().await {
-        match send_messages(contact, cosmos_key, gas_price.to_owned(), messages, gas_limit).await {
-            Ok(res) => trace!("okay: {:?}", res),
-            Err(err) => error!("fail: {}", err),
-=======
+    gas_limit: u64,
     msg_batch_size: usize,
+
 ) {
     while let Some(messages) = rx.recv().await {
         // TODO: Consider making the chunk size configurable in the cosmos
@@ -200,13 +194,13 @@
                 cosmos_key,
                 gas_price.to_owned(),
                 msg_chunk.to_vec(),
+                gas_limit,
             )
             .await
             {
                 Ok(res) => trace!("okay: {:?}", res),
                 Err(err) => error!("fail: {}", err),
             }
->>>>>>> d94d9494
         }
     }
 }