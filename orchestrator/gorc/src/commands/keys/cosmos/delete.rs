--- conflicted
+++ resolved
@@ -14,15 +14,9 @@
         // Path where key is stored.
         let keystore_path = Path::new("/tmp/keystore");
         let keystore = FsKeyStore::create_or_open(keystore_path).unwrap();
-<<<<<<< HEAD
-        pub const EXAMPLE_KEY: &str = "example-key";
-        let key_name = EXAMPLE_KEY.parse().unwrap();
-        let _delete_key = FsKeyStore::delete(&keystore, &key_name).unwrap();
-=======
         // Collect key name from args.
         let key_name = &self.name.parse().unwrap();
         // Delete keyname after locating file from path and key name.
         let delete_key = FsKeyStore::delete(&keystore, &key_name).unwrap();
->>>>>>> 307dcbd0
     }
 }