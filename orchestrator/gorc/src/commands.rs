//! Gorc Subcommands
//! This is where you specify the subcommands of your application.

mod deploy;
mod keys;
mod orchestrator;
mod query;
mod sign_delegate_keys;
mod tests;
mod tx;
mod version;
mod cosmos_to_eth;
mod print_config;

use crate::config::GorcConfig;
use abscissa_core::{Command, Configurable, Help, Options, Runnable};
use std::path::PathBuf;

/// Gorc Configuration Filename
pub const CONFIG_FILE: &str = "gorc.toml";

/// Gorc Subcommands
#[derive(Command, Debug, Options, Runnable)]
pub enum GorcCmd {
    #[options(help = "tools for contract deployment")]
    Deploy(deploy::DeployCmd),

    #[options(help = "get usage information")]
    Help(Help<Self>),

    #[options(help = "key management commands")]
    Keys(keys::KeysCmd),

    #[options(help = "orchestrator management commands")]
    Orchestrator(orchestrator::OrchestratorCmd),

    #[options(help = "print config file template")]
    PrintConfigCmd(print_config::PrintConfigCmd),

    #[options(help = "print config file template")]
    PrintConfig(print_config::PrintConfigCmd),

    #[options(help = "query state on either ethereum or cosmos chains")]
    Query(query::QueryCmd),

    #[options(help = "sign delegate keys")]
    SignDelegateKeys(sign_delegate_keys::SignDelegateKeysCmd),

    #[options(help = "run tests against configured chains")]
    Tests(tests::TestsCmd),

    #[options(help = "create transactions on either ethereum or cosmos chains")]
    Tx(tx::TxCmd),

    #[options(help = "display version information")]
<<<<<<< HEAD
    Version(version::VersionCmd),
=======
    Version(VersionCmd),

    #[options(help = "Send Cosmos to Ethereum")]
    CosmosToEth(cosmos_to_eth::CosmosToEthCmd),
    #[options(help = "print config file template")]
    PrintConfigCmd(PrintConfigCmd),
>>>>>>> b8006ff6
}

/// This trait allows you to define how application configuration is loaded.
impl Configurable<GorcConfig> for GorcCmd {
    /// Location of the configuration file
    fn config_path(&self) -> Option<PathBuf> {
        // Check if the config file exists, and if it does not, ignore it.
        // If you'd like for a missing configuration file to be a hard error
        // instead, always return `Some(CONFIG_FILE)` here.
        let filename = PathBuf::from(CONFIG_FILE);

        if filename.exists() {
            Some(filename)
        } else {
            None
        }
    }
}<|MERGE_RESOLUTION|>--- conflicted
+++ resolved
@@ -22,6 +22,10 @@
 /// Gorc Subcommands
 #[derive(Command, Debug, Options, Runnable)]
 pub enum GorcCmd {
+  
+    #[options(help = "Send Cosmos to Ethereum")]
+    CosmosToEth(cosmos_to_eth::CosmosToEthCmd),
+  
     #[options(help = "tools for contract deployment")]
     Deploy(deploy::DeployCmd),
 
@@ -33,9 +37,6 @@
 
     #[options(help = "orchestrator management commands")]
     Orchestrator(orchestrator::OrchestratorCmd),
-
-    #[options(help = "print config file template")]
-    PrintConfigCmd(print_config::PrintConfigCmd),
 
     #[options(help = "print config file template")]
     PrintConfig(print_config::PrintConfigCmd),
@@ -53,16 +54,7 @@
     Tx(tx::TxCmd),
 
     #[options(help = "display version information")]
-<<<<<<< HEAD
     Version(version::VersionCmd),
-=======
-    Version(VersionCmd),
-
-    #[options(help = "Send Cosmos to Ethereum")]
-    CosmosToEth(cosmos_to_eth::CosmosToEthCmd),
-    #[options(help = "print config file template")]
-    PrintConfigCmd(PrintConfigCmd),
->>>>>>> b8006ff6
 }
 
 /// This trait allows you to define how application configuration is loaded.
