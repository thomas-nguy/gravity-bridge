--- conflicted
+++ resolved
@@ -10,12 +10,8 @@
 mod tests;
 mod tx;
 mod version;
-<<<<<<< HEAD
 mod cosmos_to_eth;
 mod print_config;
-=======
->>>>>>> fa267542
-
 
 use self::{
     keys::KeysCmd, orchestrator::OrchestratorCmd, print_config::PrintConfigCmd, query::QueryCmd,
@@ -57,14 +53,11 @@
 
     #[options(help = "display version information")]
     Version(VersionCmd),
-<<<<<<< HEAD
 
     #[options(help = "Send Cosmos to Ethereum")]
     CosmosToEth(cosmos_to_eth::CosmosToEthCmd),
     #[options(help = "print config file template")]
     PrintConfigCmd(PrintConfigCmd),
-=======
->>>>>>> fa267542
 }
 
 /// This trait allows you to define how application configuration is loaded.
