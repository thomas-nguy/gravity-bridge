//! Gorc Subcommands
//! This is where you specify the subcommands of your application.

mod deploy;
mod keys;
mod orchestrator;
mod query;
mod sign_delegate_keys;
mod tests;
mod tx;
mod version;
mod print_config;

<<<<<<< HEAD
=======
use self::{
    keys::KeysCmd, orchestrator::OrchestratorCmd, query::QueryCmd, tests::TestsCmd, tx::TxCmd,
    version::VersionCmd,print_config::PrintConfigCmd,
};
>>>>>>> d4f3c05b
use crate::config::GorcConfig;
use abscissa_core::{Command, Configurable, Help, Options, Runnable};
use std::path::PathBuf;

/// Gorc Configuration Filename
pub const CONFIG_FILE: &str = "gorc.toml";

/// Gorc Subcommands
#[derive(Command, Debug, Options, Runnable)]
pub enum GorcCmd {
    #[options(help = "get usage information")]
    Help(Help<Self>),

    #[options(help = "tools for contract deployment")]
    Deploy(deploy::DeployCmd),

    #[options(help = "key management commands")]
    Keys(keys::KeysCmd),

    #[options(help = "orchestrator management commands")]
    Orchestrator(orchestrator::OrchestratorCmd),

    #[options(help = "query state on either ethereum or cosmos chains")]
    Query(query::QueryCmd),

    #[options(help = "sign delegate keys")]
    SignDelegateKeys(sign_delegate_keys::SignDelegateKeysCmd),

    #[options(help = "run tests against configured chains")]
    Tests(tests::TestsCmd),

    #[options(help = "create transactions on either ethereum or cosmos chains")]
    Tx(tx::TxCmd),

    #[options(help = "display version information")]
<<<<<<< HEAD
    Version(version::VersionCmd),
=======
    Version(VersionCmd),

    #[options(help = "print config file template")]
    PrintConfigCmd(PrintConfigCmd),
>>>>>>> d4f3c05b
}

/// This trait allows you to define how application configuration is loaded.
impl Configurable<GorcConfig> for GorcCmd {
    /// Location of the configuration file
    fn config_path(&self) -> Option<PathBuf> {
        // Check if the config file exists, and if it does not, ignore it.
        // If you'd like for a missing configuration file to be a hard error
        // instead, always return `Some(CONFIG_FILE)` here.
        let filename = PathBuf::from(CONFIG_FILE);

        if filename.exists() {
            Some(filename)
        } else {
            None
        }
    }
}<|MERGE_RESOLUTION|>--- conflicted
+++ resolved
@@ -4,20 +4,13 @@
 mod deploy;
 mod keys;
 mod orchestrator;
+mod print_config;
 mod query;
 mod sign_delegate_keys;
 mod tests;
 mod tx;
 mod version;
-mod print_config;
 
-<<<<<<< HEAD
-=======
-use self::{
-    keys::KeysCmd, orchestrator::OrchestratorCmd, query::QueryCmd, tests::TestsCmd, tx::TxCmd,
-    version::VersionCmd,print_config::PrintConfigCmd,
-};
->>>>>>> d4f3c05b
 use crate::config::GorcConfig;
 use abscissa_core::{Command, Configurable, Help, Options, Runnable};
 use std::path::PathBuf;
@@ -53,14 +46,10 @@
     Tx(tx::TxCmd),
 
     #[options(help = "display version information")]
-<<<<<<< HEAD
     Version(version::VersionCmd),
-=======
-    Version(VersionCmd),
 
     #[options(help = "print config file template")]
-    PrintConfigCmd(PrintConfigCmd),
->>>>>>> d4f3c05b
+    PrintConfigCmd(print_config::PrintConfigCmd),
 }
 
 /// This trait allows you to define how application configuration is loaded.
