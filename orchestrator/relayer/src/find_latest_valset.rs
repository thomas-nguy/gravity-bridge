use ethereum_gravity::types::EthClient;
use ethers::prelude::*;
use ethers::types::Address as EthAddress;
use gravity_abi::gravity::*;
use gravity_proto::gravity::query_client::QueryClient as GravityQueryClient;
use gravity_utils::types::{FromLog, ValsetUpdatedEvent};
use gravity_utils::{error::GravityError, ethereum::downcast_to_u64, types::Valset};
use std::{panic, result::Result};
use tonic::transport::Channel;

/// This function finds the latest valset on the Gravity contract by looking back through the event
/// history and finding the most recent ValsetUpdatedEvent. Most of the time this will be very fast
/// as the latest update will be in recent blockchain history and the search moves from the present
/// backwards in time. In the case that the validator set has not been updated for a very long time
/// this will take longer.
pub async fn find_latest_valset(
    grpc_client: &mut GravityQueryClient<Channel>,
    gravity_contract_address: EthAddress,
    eth_client: EthClient,
) -> Result<Valset, GravityError> {
    // calculate some constant U64 values only once
    const BLOCKS_TO_SEARCH: u64 = 5_000u64;

<<<<<<< HEAD
    while current_block.clone() > 0u8.into() {
        debug!(
            "About to submit a Valset or Batch looking back into the history to find the last Valset Update, on block {}",
            current_block
        );
        let end_search = if current_block.clone() < BLOCKS_TO_SEARCH.into() {
            0u8.into()
        } else {
            current_block.clone() - BLOCKS_TO_SEARCH.into()
        };
        let mut all_valset_events = web3
            .check_for_events(
                end_search.clone(),
                Some(current_block.clone()),
                vec![gravity_contract_address],
                vec!["ValsetUpdatedEvent(uint256,uint256,address[],uint256[])"],
            )
            .await?;
        // by default the lowest found valset goes first, we want the highest.
        all_valset_events.reverse();

        debug!("Found events {:?}", all_valset_events);
=======
    let mut filter = Filter::new()
        .address(ValueOrArray::Value(gravity_contract_address))
        .event(&ValsetUpdatedEventFilter::abi_signature());
    let mut end_filter_block = eth_client.get_block_number().await?;

    while end_filter_block > 0u64.into() {
        debug!("About to submit a Valset or Batch, looking back into the history to find the last Valset Update, on block {}", end_filter_block);

        let start_filter_block = end_filter_block.saturating_sub(BLOCKS_TO_SEARCH.into());
        filter = filter.select(start_filter_block..end_filter_block);

        let mut filtered_logged_events = eth_client.get_logs(&filter).await?;
        filtered_logged_events.reverse(); // we'll process these in reverse order to start from the most recent and work backwards

        // TODO(bolten): the original logic only checked one valset event, even if there may have been multiple within the
        // filtered blockspace...need more clarity on how severe an error it is if one of these events is malformed, and if
        // we should return early with an error or just log it the way the previous version did
        for logged_event in filtered_logged_events {
            debug!("Found event {:?}", logged_event);

            match ValsetUpdatedEvent::from_log(&logged_event) {
                Ok(valset_updated_event) => {
                    let downcast_nonce = downcast_to_u64(valset_updated_event.valset_nonce);
                    if downcast_nonce.is_none() {
                        error!(
                            "ValsetUpdatedEvent has nonce larger than u64: {:?}",
                            valset_updated_event
                        );
                        continue;
                    }
>>>>>>> ec878973

                    let latest_eth_valset = Valset {
                        nonce: downcast_nonce.unwrap(),
                        members: valset_updated_event.members,
                    };
                    let cosmos_chain_valset =
                        cosmos_gravity::query::get_valset(grpc_client, latest_eth_valset.nonce)
                            .await?;
                    check_if_valsets_differ(cosmos_chain_valset, &latest_eth_valset);
                    return Ok(latest_eth_valset);
                }
                Err(e) => error!("Got valset event that we can't parse {}", e),
            }
        }

        end_filter_block = start_filter_block.saturating_sub(1u64.into()); // filter ranges are inclusive, avoid searching same block
    }

    panic!("Could not find the last validator set for contract {}, probably not a valid Gravity contract!", gravity_contract_address)
}

/// This function exists to provide a warning if Cosmos and Ethereum have different validator sets
/// for a given nonce. In the mundane version of this warning the validator sets disagree on sorting order
/// which can happen if some relayer uses an unstable sort, or in a case of a mild griefing attack.
/// The Gravity contract validates signatures in order of highest to lowest power. That way it can exit
/// the loop early once a vote has enough power, if a relayer where to submit things in the reverse order
/// they could grief users of the contract into paying more in gas.
/// The other (and far worse) way a disagreement here could occur is if validators are colluding to steal
/// funds from the Gravity contract and have submitted a highjacking update. If slashing for off Cosmos chain
/// Ethereum signatures is implemented you would put that handler here.
fn check_if_valsets_differ(cosmos_valset: Option<Valset>, ethereum_valset: &Valset) {
    if cosmos_valset.is_none() && ethereum_valset.nonce == 0 {
        // bootstrapping case
        return;
    } else if cosmos_valset.is_none() {
        error!("Cosmos does not have a valset for nonce {} but that is the one on the Ethereum chain! Possible bridge highjacking!", ethereum_valset.nonce);
        return;
    }
    let cosmos_valset = cosmos_valset.unwrap();
    if cosmos_valset != *ethereum_valset {
        // if this is not true then we have a logic error on the Cosmos chain
        // or with our Ethereum search
        assert_eq!(cosmos_valset.nonce, ethereum_valset.nonce);

        let mut c_valset = cosmos_valset.members;
        let mut e_valset = ethereum_valset.members.clone();
        c_valset.sort();
        e_valset.sort();
        if c_valset == e_valset {
            warn!(
                "Sorting disagreement between Cosmos and Ethereum on Valset nonce {}",
                ethereum_valset.nonce
            );
        } else {
            error!("Validator sets for nonce {} Cosmos and Ethereum differ. Possible bridge highjacking!", ethereum_valset.nonce)
        }
    }
}<|MERGE_RESOLUTION|>--- conflicted
+++ resolved
@@ -21,30 +21,6 @@
     // calculate some constant U64 values only once
     const BLOCKS_TO_SEARCH: u64 = 5_000u64;
 
-<<<<<<< HEAD
-    while current_block.clone() > 0u8.into() {
-        debug!(
-            "About to submit a Valset or Batch looking back into the history to find the last Valset Update, on block {}",
-            current_block
-        );
-        let end_search = if current_block.clone() < BLOCKS_TO_SEARCH.into() {
-            0u8.into()
-        } else {
-            current_block.clone() - BLOCKS_TO_SEARCH.into()
-        };
-        let mut all_valset_events = web3
-            .check_for_events(
-                end_search.clone(),
-                Some(current_block.clone()),
-                vec![gravity_contract_address],
-                vec!["ValsetUpdatedEvent(uint256,uint256,address[],uint256[])"],
-            )
-            .await?;
-        // by default the lowest found valset goes first, we want the highest.
-        all_valset_events.reverse();
-
-        debug!("Found events {:?}", all_valset_events);
-=======
     let mut filter = Filter::new()
         .address(ValueOrArray::Value(gravity_contract_address))
         .event(&ValsetUpdatedEventFilter::abi_signature());
@@ -75,7 +51,6 @@
                         );
                         continue;
                     }
->>>>>>> ec878973
 
                     let latest_eth_valset = Valset {
                         nonce: downcast_nonce.unwrap(),
