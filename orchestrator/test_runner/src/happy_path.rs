--- conflicted
+++ resolved
@@ -108,30 +108,15 @@
     .await;
 }
 
-<<<<<<< HEAD
 pub async fn wait_for_nonzero_valset(gravity_address: EthAddress) {
-    let start = Instant::now();
-    let mut current_eth_valset_nonce = get_valset_nonce(gravity_address, (*MINER_CLIENT).clone())
-        .await
-        .expect("Failed to get current eth valset");
-
-    while 0 == current_eth_valset_nonce {
-        info!("Validator set is not yet updated to >0, waiting");
-        current_eth_valset_nonce = get_valset_nonce(gravity_address, (*MINER_CLIENT).clone())
+    match tokio::time::timeout(TOTAL_TIMEOUT, async {
+        let mut current_eth_valset_nonce = get_valset_nonce(gravity_address, (*MINER_CLIENT).clone())
             .await
             .expect("Failed to get current eth valset");
-        delay_for(Duration::from_secs(4)).await;
-        if Instant::now() - start > TOTAL_TIMEOUT {
-=======
-pub async fn wait_for_nonzero_valset(web30: &Web3, gravity_address: EthAddress) {
-    match tokio::time::timeout(TOTAL_TIMEOUT, async {
-        let mut current_eth_valset_nonce =
-            get_valset_nonce(gravity_address, *MINER_ADDRESS, &web30)
-                .await
-                .expect("Failed to get current eth valset");
+
         while 0 == current_eth_valset_nonce {
             info!("Validator set is not yet updated to >0, waiting");
-            current_eth_valset_nonce = get_valset_nonce(gravity_address, *MINER_ADDRESS, &web30)
+            current_eth_valset_nonce = get_valset_nonce(gravity_address, (*MINER_CLIENT).clone())
                 .await
                 .expect("Failed to get current eth valset");
             delay_for(Duration::from_secs(4)).await;
@@ -143,7 +128,6 @@
             println!("Success")
         }
         Err(_) => {
->>>>>>> b705d749
             panic!("Failed to update validator set");
         }
     }
@@ -226,25 +210,13 @@
         .await
         .expect("Failed to get current eth valset");
 
-<<<<<<< HEAD
-    while starting_eth_valset_nonce == current_eth_valset_nonce {
-        info!(
-            "Validator set is not yet updated to >{}, waiting",
-            starting_eth_valset_nonce
-        );
-        current_eth_valset_nonce = get_valset_nonce(gravity_address, (*MINER_CLIENT).clone())
-            .await
-            .expect("Failed to get current eth valset");
-        delay_for(Duration::from_secs(4)).await;
-        if Instant::now() - start > TOTAL_TIMEOUT {
-=======
     match tokio::time::timeout(TOTAL_TIMEOUT, async {
         while starting_eth_valset_nonce == current_eth_valset_nonce {
             info!(
                 "Validator set is not yet updated to >{}, waiting",
                 starting_eth_valset_nonce
             );
-            current_eth_valset_nonce = get_valset_nonce(gravity_address, *MINER_ADDRESS, &web30)
+            current_eth_valset_nonce = get_valset_nonce(gravity_address, (*MINER_CLIENT).clone())
                 .await
                 .expect("Failed to get current eth valset");
             delay_for(Duration::from_secs(4)).await;
@@ -257,7 +229,6 @@
             info!("Validator set successfully updated!");
         }
         Err(_) => {
->>>>>>> b705d749
             panic!("Failed to update validator set");
         }
     }
@@ -401,20 +372,6 @@
             .expect("Failed to get current eth valset");
     let starting_batch_nonce = current_eth_batch_nonce;
 
-<<<<<<< HEAD
-    let start = Instant::now();
-    while starting_batch_nonce == current_eth_batch_nonce {
-        info!(
-            "Batch is not yet submitted {}>, waiting",
-            starting_batch_nonce
-        );
-        current_eth_batch_nonce =
-            get_tx_batch_nonce(gravity_address, erc20_contract, (*MINER_CLIENT).clone())
-                .await
-                .expect("Failed to get current eth tx batch nonce");
-        delay_for(Duration::from_secs(4)).await;
-        if Instant::now() - start > TOTAL_TIMEOUT {
-=======
     match tokio::time::timeout(TOTAL_TIMEOUT, async {
         while starting_batch_nonce == current_eth_batch_nonce {
             info!(
@@ -422,7 +379,7 @@
                 starting_batch_nonce
             );
             current_eth_batch_nonce =
-                get_tx_batch_nonce(gravity_address, erc20_contract, *MINER_ADDRESS, &web30)
+                get_tx_batch_nonce(gravity_address, erc20_contract, (*MINER_CLIENT).clone())
                     .await
                     .expect("Failed to get current eth tx batch nonce");
             delay_for(Duration::from_secs(4)).await;
@@ -434,7 +391,6 @@
             println!("Submitted transaction batch set");
         }
         Err(_) => {
->>>>>>> b705d749
             panic!("Failed to submit transaction batch set");
         }
     }
